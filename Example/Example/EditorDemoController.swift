import Foundation
import Aztec
import Gridicons
import Photos
import UIKit


class EditorDemoController: UIViewController {
    static let margin = CGFloat(20)
    static let defaultContentFont = UIFont.systemFontOfSize(14)

    private(set) lazy var richTextView: Aztec.TextView = {
        let defaultMissingImage = Gridicon.iconOfType(.Image)
        let textView = Aztec.TextView(defaultFont: self.dynamicType.defaultContentFont, defaultMissingImage: defaultMissingImage)

        textView.accessibilityLabel = NSLocalizedString("Rich Content", comment: "Post Rich content")
        textView.delegate = self
        textView.mediaDelegate = self
        textView.font = defaultContentFont

        let toolbar = self.createToolbar()
        toolbar.frame = CGRect(x: 0, y: 0, width: self.view.frame.width, height: 44.0)
        toolbar.formatter = self

        textView.inputAccessoryView = toolbar
        textView.textColor = UIColor.darkTextColor()
        textView.translatesAutoresizingMaskIntoConstraints = false
        textView.addGestureRecognizer(self.tapGestureRecognizer)

        return textView
    }()

    private(set) lazy var htmlTextView: UITextView = {
        let textView = UITextView()

        textView.accessibilityLabel = NSLocalizedString("HTML Content", comment: "Post HTML content")
        textView.font = defaultContentFont
        textView.textColor = UIColor.darkTextColor()
        textView.translatesAutoresizingMaskIntoConstraints = false
        textView.hidden = true

        return textView
    }()

    private(set) lazy var titleTextField: UITextField = {
        let placeholderText = NSLocalizedString("Enter title here", comment: "Label for the title of the post field. Should be the same as WP core.")
        let textField = UITextField()

        textField.accessibilityLabel = NSLocalizedString("Title", comment: "Post title")
        textField.attributedPlaceholder = NSAttributedString(string: placeholderText,
                                                      attributes: [NSForegroundColorAttributeName: UIColor.lightGrayColor()])
        textField.delegate = self
        textField.font = UIFont.preferredFontForTextStyle(UIFontTextStyleHeadline)
        let toolbar = self.createToolbar()
        toolbar.frame = CGRect(x: 0, y: 0, width: self.view.frame.width, height: 44.0)
        toolbar.enabled = false
        textField.inputAccessoryView = toolbar
        textField.returnKeyType = .Next
        textField.textColor = UIColor.darkTextColor()
        textField.translatesAutoresizingMaskIntoConstraints = false

        return textField
    }()

    private(set) lazy var separatorView: UIView = {
        let separatorView = UIView(frame: CGRect(x: 0, y: 0, width: 44, height: 1))

        separatorView.backgroundColor = UIColor.darkTextColor()
        separatorView.translatesAutoresizingMaskIntoConstraints = false

        return separatorView
    }()

    private(set) var mode = EditionMode.RichText {
        didSet {
            switch mode {
            case .HTML:
                switchToHTML()
            case .RichText:
                switchToRichText()
            }
        }
    }

    private(set) lazy var tapGestureRecognizer: UILongPressGestureRecognizer = {
        let recognizer = UILongPressGestureRecognizer(target: self, action: #selector(richTextViewWasPressed))
        recognizer.cancelsTouchesInView = false
        recognizer.delegate = self
        return recognizer
    }()

    var loadSampleHTML = false


    // MARK: - Lifecycle Methods

    deinit {
        NSNotificationCenter.defaultCenter().removeObserver(self)
    }


    override func viewDidLoad() {
        super.viewDidLoad()

        edgesForExtendedLayout = .None
        navigationController?.navigationBar.translucent = false

        view.backgroundColor = UIColor.whiteColor()
        view.addSubview(titleTextField)
        view.addSubview(separatorView)
        view.addSubview(richTextView)
        view.addSubview(htmlTextView)

        configureConstraints()
        configureNavigationBar()

        let html: String

        if loadSampleHTML {
            html = getSampleHTML()
        } else {
            html = ""
        }

        richTextView.setHTML(html)
    }

    override func viewWillAppear(animated: Bool) {
        super.viewWillAppear(animated)

        NSNotificationCenter.defaultCenter().addObserver(self, selector: #selector(self.dynamicType.keyboardWillShow(_:)), name: UIKeyboardWillShowNotification, object: nil)
        NSNotificationCenter.defaultCenter().addObserver(self, selector: #selector(self.dynamicType.keyboardWillHide(_:)), name: UIKeyboardWillHideNotification, object: nil)
    }


    override func viewWillDisappear(animated: Bool) {
        super.viewWillDisappear(animated)

        NSNotificationCenter.defaultCenter().removeObserver(self, name: UIKeyboardWillShowNotification, object: nil)
        NSNotificationCenter.defaultCenter().removeObserver(self, name: UIKeyboardWillHideNotification, object: nil)
    }


    override func viewWillTransitionToSize(size: CGSize, withTransitionCoordinator coordinator: UIViewControllerTransitionCoordinator) {
        super.viewWillTransitionToSize(size, withTransitionCoordinator: coordinator)
        // TODO: Update toolbars
        //    [self.editorToolbar configureForHorizontalSizeClass:newCollection.horizontalSizeClass];
        //    [self.titleToolbar configureForHorizontalSizeClass:newCollection.horizontalSizeClass];

    }


    // MARK: - Configuration Methods

    func configureConstraints() {

        NSLayoutConstraint.activateConstraints([
            titleTextField.leftAnchor.constraintEqualToAnchor(view.leftAnchor, constant: self.dynamicType.margin),
            titleTextField.rightAnchor.constraintEqualToAnchor(view.rightAnchor, constant: -self.dynamicType.margin),
            titleTextField.topAnchor.constraintEqualToAnchor(view.topAnchor, constant: self.dynamicType.margin),
            titleTextField.heightAnchor.constraintEqualToConstant(titleTextField.font!.lineHeight)
            ])

        NSLayoutConstraint.activateConstraints([
            separatorView.leftAnchor.constraintEqualToAnchor(view.leftAnchor, constant: self.dynamicType.margin),
            separatorView.rightAnchor.constraintEqualToAnchor(view.rightAnchor, constant: -self.dynamicType.margin),
            separatorView.topAnchor.constraintEqualToAnchor(titleTextField.bottomAnchor, constant: self.dynamicType.margin),
            separatorView.heightAnchor.constraintEqualToConstant(separatorView.frame.height)
            ])

        NSLayoutConstraint.activateConstraints([
            richTextView.leftAnchor.constraintEqualToAnchor(view.leftAnchor, constant: self.dynamicType.margin),
            richTextView.rightAnchor.constraintEqualToAnchor(view.rightAnchor, constant: -self.dynamicType.margin),
            richTextView.topAnchor.constraintEqualToAnchor(separatorView.bottomAnchor, constant: self.dynamicType.margin),
            richTextView.bottomAnchor.constraintEqualToAnchor(view.bottomAnchor, constant: -self.dynamicType.margin)
            ])

        NSLayoutConstraint.activateConstraints([
            htmlTextView.leftAnchor.constraintEqualToAnchor(richTextView.leftAnchor),
            htmlTextView.rightAnchor.constraintEqualToAnchor(richTextView.rightAnchor),
            htmlTextView.topAnchor.constraintEqualToAnchor(richTextView.topAnchor),
            htmlTextView.bottomAnchor.constraintEqualToAnchor(richTextView.bottomAnchor),
            ])
    }

    func configureNavigationBar() {
        let title = NSLocalizedString("HTML", comment: "HTML!")
        navigationItem.rightBarButtonItem = UIBarButtonItem(title: title,
                                                            style: .Plain,
                                                            target: self,
                                                           action: #selector(switchEditionMode))
    }


    // MARK: - Helpers

    @IBAction func switchEditionMode() {
        mode.toggle()
    }


    // MARK: - Keyboard Handling

    func keyboardWillShow(notification: NSNotification) {
        guard
            let userInfo = notification.userInfo as? [String: AnyObject],
            let keyboardFrame = (userInfo[UIKeyboardFrameEndUserInfoKey] as? NSValue)?.CGRectValue()
            else {
                return
        }

        refreshInsets(forKeyboardFrame: keyboardFrame)
    }


    func keyboardWillHide(notification: NSNotification) {
        guard
            let userInfo = notification.userInfo as? [String: AnyObject],
            let keyboardFrame = (userInfo[UIKeyboardFrameEndUserInfoKey] as? NSValue)?.CGRectValue()
            else {
                return
        }

        refreshInsets(forKeyboardFrame: keyboardFrame)
    }

    private func refreshInsets(forKeyboardFrame keyboardFrame: CGRect) {
        let scrollInsets = UIEdgeInsets(top: 0, left: 0, bottom: view.frame.maxY - keyboardFrame.minY, right: 0)
        let contentInset = UIEdgeInsets(top: 0, left: 0, bottom: view.frame.maxY - keyboardFrame.minY, right: 0)

        htmlTextView.scrollIndicatorInsets = scrollInsets
        htmlTextView.contentInset = contentInset

        richTextView.scrollIndicatorInsets = scrollInsets
        richTextView.contentInset = contentInset
    }


    func updateFormatBar() {
        guard let toolbar = richTextView.inputAccessoryView as? Aztec.FormatBar else {
            return
        }

        let range = richTextView.selectedRange
        let identifiers = richTextView.formatIdentifiersSpanningRange(range)
        toolbar.selectItemsMatchingIdentifiers(identifiers)
    }


    // MARK: - Sample Content

    func getSampleHTML() -> String {
        let htmlFilePath = NSBundle.mainBundle().pathForResource("content", ofType: "html")!
        let fileContents: String

        do {
            fileContents = try String(contentsOfFile: htmlFilePath)
        } catch {
            fatalError("Could not load the sample HTML.  Check the file exists in the target and that it has the correct name.")
        }

        return fileContents
    }
}


extension EditorDemoController : UITextViewDelegate
{
    func textViewDidChangeSelection(textView: UITextView) {
        updateFormatBar()
    }
}


extension EditorDemoController : UITextFieldDelegate
{

}

extension EditorDemoController
{
    enum EditionMode {
        case RichText
        case HTML

        mutating func toggle() {
            switch self {
            case .HTML:
                self = .RichText
            case .RichText:
                self = .HTML
            }
        }
    }

    private func switchToHTML() {
        navigationItem.rightBarButtonItem?.title = NSLocalizedString("Native", comment: "Rich Edition!")
        
        htmlTextView.text = richTextView.getHTML()
        view.endEditing(true)
        htmlTextView.hidden = false
        richTextView.hidden = true
    }

    private func switchToRichText() {
        navigationItem.rightBarButtonItem?.title = NSLocalizedString("HTML", comment: "HTML!")

        richTextView.setHTML(htmlTextView.text)

        view.endEditing(true)
        richTextView.hidden = false
        htmlTextView.hidden = true
    }
}


extension EditorDemoController : Aztec.FormatBarDelegate
{
    func handleActionForIdentifier(identifier: String) {
        guard let identifier = Aztec.FormattingIdentifier(rawValue: identifier) else {
            return
        }

        switch identifier {
        case .Bold:
            toggleBold()
        case .Italic:
            toggleItalic()
        case .Underline:
            toggleUnderline()
        case .Strikethrough:
            toggleStrikethrough()
        case .Blockquote:
            toggleBlockquote()
        case .Unorderedlist:
            toggleUnorderedList()
        case .Orderedlist:
            toggleOrderedList()
        case .Link:
            toggleLink()
        case .Media:
            showImagePicker()
        }
        updateFormatBar()
    }

    func toggleBold() {
        richTextView.toggleBold(range: richTextView.selectedRange)
    }


    func toggleItalic() {
        richTextView.toggleItalic(range: richTextView.selectedRange)
    }


    func toggleUnderline() {
        richTextView.toggleUnderline(range: richTextView.selectedRange)
    }


    func toggleStrikethrough() {
        richTextView.toggleStrikethrough(range: richTextView.selectedRange)
    }


    func toggleOrderedList() {
        richTextView.toggleOrderedList(range: richTextView.selectedRange)
    }


    func toggleUnorderedList() {
        richTextView.toggleUnorderedList(range: richTextView.selectedRange)
    }


    func toggleBlockquote() {
        richTextView.toggleBlockquote(range: richTextView.selectedRange)
    }


    func toggleLink() {
        var linkTitle = ""
        var linkURL: NSURL? = nil
        var linkRange = richTextView.selectedRange
        // Let's check if the current range already has a link assigned to it.
        if let expandedRange = richTextView.linkFullRange(forRange: richTextView.selectedRange) {
           linkRange = expandedRange
           linkURL = richTextView.linkURL(forRange: expandedRange)
        }

        linkTitle = richTextView.attributedText.attributedSubstringFromRange(linkRange).string
        showLinkDialog(forURL: linkURL, title: linkTitle, range: linkRange)
    }

    func showLinkDialog(forURL url: NSURL?, title: String?, range: NSRange) {

        let isInsertingNewLink = (url == nil)
        // TODO: grab link from pasteboard if available

        let insertButtonTitle = isInsertingNewLink ? NSLocalizedString("Insert Link", comment:"Label action for inserting a link on the editor") : NSLocalizedString("Update Link", comment:"Label action for updating a link on the editor")
        let removeButtonTitle = NSLocalizedString("Remove Link", comment:"Label action for removing a link from the editor");
        let cancelButtonTitle = NSLocalizedString("Cancel", comment:"Cancel button")

        let alertController = UIAlertController(title:insertButtonTitle,
                                                message:nil,
                                                preferredStyle:UIAlertControllerStyle.Alert)

        alertController.addTextFieldWithConfigurationHandler({ [weak self]textField in
            textField.clearButtonMode = UITextFieldViewMode.Always;
            textField.placeholder = NSLocalizedString("URL", comment:"URL text field placeholder");

            textField.text = url?.absoluteString

            textField.addTarget(self,
                action:#selector(EditorDemoController.alertTextFieldDidChange),
            forControlEvents:UIControlEvents.EditingChanged)
            })

        alertController.addTextFieldWithConfigurationHandler({ textField in
            textField.clearButtonMode = UITextFieldViewMode.Always
            textField.placeholder = NSLocalizedString("Link Name", comment:"Link name field placeholder")
            textField.secureTextEntry = false
            textField.autocapitalizationType = UITextAutocapitalizationType.Sentences
            textField.autocorrectionType = UITextAutocorrectionType.Default
            textField.spellCheckingType = UITextSpellCheckingType.Default

            textField.text = title;

            })

        let insertAction = UIAlertAction(title:insertButtonTitle,
                                         style:UIAlertActionStyle.Default,
                                         handler:{ [weak self]action in

                                            self?.richTextView.becomeFirstResponder()
                                            let linkURLString = alertController.textFields?.first?.text
                                            var linkTitle = alertController.textFields?.last?.text

                                            if  linkTitle == nil  || linkTitle!.isEmpty {
                                                linkTitle = linkURLString
                                            }

                                            guard
                                                let urlString = linkURLString,
                                                let url = NSURL(string:urlString),
                                                let title = linkTitle
                                                else {
                                                    return
                                            }
                                            self?.richTextView.setLink(url, title:title, inRange: range)
                                            })

        let removeAction = UIAlertAction(title:removeButtonTitle,
                                         style:UIAlertActionStyle.Destructive,
                                         handler:{ [weak self] action in
                                            self?.richTextView.becomeFirstResponder()
                                            self?.richTextView.removeLink(inRange: range)
            })

        let cancelAction = UIAlertAction(title: cancelButtonTitle,
                                         style:UIAlertActionStyle.Cancel,
                                         handler:{ [weak self]action in
                self?.richTextView.becomeFirstResponder()
            })

        alertController.addAction(insertAction)
        if !isInsertingNewLink {
            alertController.addAction(removeAction)
        }
            alertController.addAction(cancelAction)

        // Disabled until url is entered into field
        if let text = alertController.textFields?.first?.text {
            insertAction.enabled = !text.isEmpty
        }

        self.presentViewController(alertController, animated:true, completion:nil)
    }

    func alertTextFieldDidChange(textField: UITextField) {
        guard
            let alertController = presentedViewController as? UIAlertController,
            let urlFieldText = alertController.textFields?.first?.text,
            let insertAction = alertController.actions.first
            else {
            return
        }

        insertAction.enabled = !urlFieldText.isEmpty
    }


    func showImagePicker() {
        let picker = UIImagePickerController()
        picker.sourceType = .PhotoLibrary
        picker.mediaTypes = UIImagePickerController.availableMediaTypesForSourceType(.PhotoLibrary) ?? []
        picker.delegate = self
        picker.allowsEditing = false
        picker.navigationBar.translucent = false
        picker.modalPresentationStyle = .CurrentContext

        presentViewController(picker, animated: true, completion: nil)
    }

    // MARK: -

    func createToolbar() -> Aztec.FormatBar {
        let flex = UIBarButtonItem(barButtonSystemItem: .FlexibleSpace, target: nil, action: nil)
        let items = [
            flex,
            Aztec.FormatBarItem(image: templateImage(named:"icon_format_media"), identifier: Aztec.FormattingIdentifier.Media.rawValue),
            flex,
            Aztec.FormatBarItem(image: templateImage(named:"icon_format_bold"), identifier: Aztec.FormattingIdentifier.Bold.rawValue),
            flex,
            Aztec.FormatBarItem(image: templateImage(named:"icon_format_italic"), identifier: Aztec.FormattingIdentifier.Italic.rawValue),
            flex,
            Aztec.FormatBarItem(image: templateImage(named:"icon_format_underline"), identifier: Aztec.FormattingIdentifier.Underline.rawValue),
            flex,
            Aztec.FormatBarItem(image: templateImage(named:"icon_format_strikethrough"), identifier: Aztec.FormattingIdentifier.Strikethrough.rawValue),
            flex,
            Aztec.FormatBarItem(image: templateImage(named:"icon_format_quote"), identifier: Aztec.FormattingIdentifier.Blockquote.rawValue),
            flex,
            Aztec.FormatBarItem(image: templateImage(named:"icon_format_ul"), identifier: Aztec.FormattingIdentifier.Unorderedlist.rawValue),
            flex,
            Aztec.FormatBarItem(image: templateImage(named:"icon_format_ol"), identifier: Aztec.FormattingIdentifier.Orderedlist.rawValue),
            flex,
            Aztec.FormatBarItem(image: templateImage(named:"icon_format_link"), identifier: Aztec.FormattingIdentifier.Link.rawValue),
            flex,
        ]

        let toolbar = Aztec.FormatBar()
        toolbar.tintColor = UIColor.grayColor()
        toolbar.highlightedTintColor = UIColor.blueColor()
        toolbar.selectedTintColor = UIColor.darkGrayColor()
        toolbar.disabledTintColor = UIColor.lightGrayColor()

        toolbar.items = items
        return toolbar
    }

    func templateImage(named named: String) -> UIImage {
        return UIImage(named: named)!.imageWithRenderingMode(.AlwaysTemplate)
    }
}

extension EditorDemoController: TextViewMediaDelegate
{
    func image(forTextView textView: TextView, atUrl url: NSURL, onSuccess success: UIImage -> Void, onFailure failure: Void -> Void) -> UIImage {

        let task = NSURLSession.sharedSession().dataTaskWithURL(url) { (data, urlResponse, error) in
            dispatch_async(
                dispatch_get_main_queue(), {
                    guard
                        error == nil,
                        let data = data,
                        let image = UIImage(data: data, scale:UIScreen.mainScreen().scale)
                    else {
                        failure()
                        return
                    }
                    success(image)
            })
        }
<<<<<<< HEAD
        task.resume()
        return Gridicon.iconOfType(.Attachment)
=======

        return Gridicon.iconOfType(.Image)
>>>>>>> 463164c2
    }
}


extension EditorDemoController: UINavigationControllerDelegate
{

}


extension EditorDemoController: UIImagePickerControllerDelegate
{
    func imagePickerController(picker: UIImagePickerController, didFinishPickingMediaWithInfo info: [String : AnyObject]) {
        dismissViewControllerAnimated(true, completion: nil)

        guard let image = info[UIImagePickerControllerOriginalImage] as? UIImage else {
            return
        }

        // Insert Image + Reclaim Focus
        insertImage(image)
        richTextView.becomeFirstResponder()
    }
}


private extension EditorDemoController
{
    func insertImage(image: UIImage) {
        let index = richTextView.positionForCursor()
        let fileName = "\(NSProcessInfo.processInfo().globallyUniqueString)_file.jpg"
        guard
            let data = UIImageJPEGRepresentation(image, 0.9),
            let fileURL = NSURL(fileURLWithPath: NSTemporaryDirectory()).URLByAppendingPathComponent(fileName)
            else {
            return
        }

        data.writeToURL(fileURL, atomically:true)
        richTextView.insertImage(sourceURL: fileURL, atPosition: index, placeHolderImage: image)
    }

    func displayDetailsForAttachment(attachment: TextAttachment) {
        let detailsViewController = AttachmentDetailsViewController()
        detailsViewController.attachment = attachment
        detailsViewController.onUpdate = { [weak self] (alignment, size) in

            if let strongSelf = self {
                strongSelf.richTextView.changeAlignment(forAttachment: attachment, to: alignment)
                strongSelf.richTextView.changeSize(forAttachment: attachment, to: size)
            }
        }

        let navigationController = UINavigationController(rootViewController: detailsViewController)
        presentViewController(navigationController, animated: true, completion: nil)
    }
}


extension EditorDemoController: UIGestureRecognizerDelegate
{
    func gestureRecognizer(gestureRecognizer: UIGestureRecognizer, shouldRecognizeSimultaneouslyWithGestureRecognizer otherGestureRecognizer: UIGestureRecognizer) -> Bool {
        return true
    }

    func richTextViewWasPressed(recognizer: UIGestureRecognizer) {
        let locationInTextView = recognizer.locationInView(richTextView)
        guard let attachment = richTextView.attachmentAtPoint(locationInTextView) else {
            return
        }

        displayDetailsForAttachment(attachment)
    }
}<|MERGE_RESOLUTION|>--- conflicted
+++ resolved
@@ -562,13 +562,9 @@
                     success(image)
             })
         }
-<<<<<<< HEAD
         task.resume()
-        return Gridicon.iconOfType(.Attachment)
-=======
 
         return Gridicon.iconOfType(.Image)
->>>>>>> 463164c2
     }
 }
 
