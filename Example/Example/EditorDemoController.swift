import AVFoundation
import AVKit
import Aztec
import Foundation
import Gridicons
import MobileCoreServices
import Photos
import UIKit
import WordPressEditor

class EditorDemoController: UIViewController {

    fileprivate var mediaErrorMode = false

    fileprivate(set) lazy var formatBar: Aztec.FormatBar = {
        return self.createToolbar()
    }()
    
    private var richTextView: TextView {
        get {
            return editorView.richTextView
        }
    }
    
    private var htmlTextView: UITextView {
        get {
            return editorView.htmlTextView
        }
    }
    
    fileprivate(set) lazy var editorView: Aztec.EditorView = {
        let defaultHTMLFont: UIFont
        
        if #available(iOS 11, *) {
            defaultHTMLFont = UIFontMetrics.default.scaledFont(for: Constants.defaultContentFont)
        } else {
            defaultHTMLFont = Constants.defaultContentFont
        }
        
        let editorView = Aztec.EditorView(
            defaultFont: Constants.defaultContentFont,
            defaultHTMLFont: defaultHTMLFont,
            defaultParagraphStyle: .default,
            defaultMissingImage: Constants.defaultMissingImage)

        editorView.clipsToBounds = false
        setupHTMLTextView(editorView.htmlTextView)
        setupRichTextView(editorView.richTextView)
        
        return editorView
    }()
    
    private func setupRichTextView(_ textView: TextView) {
        textView.outputSerializer = DefaultHTMLSerializer(prettyPrint: true)
        
<<<<<<< HEAD
        if wordPressMode {
            textView.inputTreeProcessor = GutenbergInputHTMLTreeProcessor()
            textView.outputTreeProcessor = GutenbergOutputHTMLTreeProcessor()
        }
        
        textView.inputProcessor = PipelineProcessor([CaptionShortcodePreProcessor(),
                                                     VideoShortcodePreProcessor(),
                                                     WPVideoShortcodePreProcessor()])
        
        textView.outputProcessor = PipelineProcessor([CaptionShortcodePostProcessor(),
                                                      VideoShortcodePostProcessor()])
=======
        textView.load(WordPressPlugin())
>>>>>>> fe738e7c
        
        let accessibilityLabel = NSLocalizedString("Rich Content", comment: "Post Rich content")
        self.configureDefaultProperties(for: textView, accessibilityLabel: accessibilityLabel)
        
        textView.delegate = self
        textView.formattingDelegate = self
        textView.textAttachmentDelegate = self
        textView.accessibilityIdentifier = "richContentView"
        textView.clipsToBounds = false
        if #available(iOS 11, *) {
            textView.smartDashesType = .no
            textView.smartQuotesType = .no
        }
    }
    
    private func setupHTMLTextView(_ textView: UITextView) {
        let accessibilityLabel = NSLocalizedString("HTML Content", comment: "Post HTML content")
        self.configureDefaultProperties(for: textView, accessibilityLabel: accessibilityLabel)
        
        textView.isHidden = true
        textView.delegate = self
        textView.accessibilityIdentifier = "HTMLContentView"
        textView.autocorrectionType = .no
        textView.autocapitalizationType = .none
        textView.clipsToBounds = false
        if #available(iOS 10, *) {
            textView.adjustsFontForContentSizeCategory = true
        }
        
        if #available(iOS 11, *) {
            textView.smartDashesType = .no
            textView.smartQuotesType = .no
        }
    }

    fileprivate(set) lazy var titleTextView: UITextView = {
        let textView = UITextView()
        
        textView.accessibilityLabel = NSLocalizedString("Title", comment: "Post title")
        textView.delegate = self
        textView.font = UIFont.preferredFont(forTextStyle: UIFontTextStyle.headline)
        textView.returnKeyType = .next
        textView.textColor = .darkText
        textView.translatesAutoresizingMaskIntoConstraints = false
        textView.backgroundColor = .clear
        textView.textAlignment = .natural
        textView.isScrollEnabled = false

        return textView
    }()

    /// Placeholder Label
    ///
    fileprivate(set) lazy var titlePlaceholderLabel: UILabel = {
        let placeholderText = NSLocalizedString("Enter title here", comment: "Post title placeholder")
        let titlePlaceholderLabel = UILabel()

        let attributes: [NSAttributedStringKey: Any] = [.foregroundColor: UIColor.lightGray, .font: UIFont.preferredFont(forTextStyle: UIFontTextStyle.headline)]

        titlePlaceholderLabel.attributedText = NSAttributedString(string: placeholderText, attributes: attributes)
        titlePlaceholderLabel.sizeToFit()
        titlePlaceholderLabel.translatesAutoresizingMaskIntoConstraints = false
        titlePlaceholderLabel.textAlignment = .natural

        return titlePlaceholderLabel
    }()

    fileprivate var titleHeightConstraint: NSLayoutConstraint!
    fileprivate var titleTopConstraint: NSLayoutConstraint!
    fileprivate var titlePlaceholderTopConstraint: NSLayoutConstraint!
    fileprivate var titlePlaceholderLeadingConstraint: NSLayoutConstraint!

    fileprivate(set) lazy var separatorView: UIView = {
        let separatorView = UIView(frame: CGRect(x: 0, y: 0, width: 44, height: 1))

        separatorView.backgroundColor = UIColor.darkText
        separatorView.translatesAutoresizingMaskIntoConstraints = false

        return separatorView
    }()

    fileprivate var currentSelectedAttachment: MediaAttachment?

    let sampleHTML: String?
    let wordPressMode: Bool

    fileprivate var optionsViewController: OptionsTableViewController!


    // MARK: - Lifecycle Methods

    init(withSampleHTML sampleHTML: String? = nil, wordPressMode: Bool) {
        
        self.sampleHTML = sampleHTML
        self.wordPressMode = wordPressMode
        
        super.init(nibName: nil, bundle: nil)
    }
    
    required init?(coder aDecoder: NSCoder) {
        sampleHTML = nil
        wordPressMode = false
        
        super.init(coder: aDecoder)
    }
    
    deinit {
        NotificationCenter.default.removeObserver(self)
    }


    override func viewDidLoad() {
        super.viewDidLoad()

        MediaAttachment.defaultAppearance.progressColor = UIColor.blue
        MediaAttachment.defaultAppearance.progressBackgroundColor = UIColor.lightGray
        MediaAttachment.defaultAppearance.progressHeight = 2.0
        MediaAttachment.defaultAppearance.overlayColor = UIColor(red: CGFloat(46.0/255.0), green: CGFloat(69.0/255.0), blue: CGFloat(83.0/255.0), alpha: 0.6)
        // Uncomment to add a border
        // MediaAttachment.defaultAppearance.overlayBorderWidth = 3.0
        // MediaAttachment.defaultAppearance.overlayBorderColor = UIColor(red: CGFloat(0.0/255.0), green: CGFloat(135.0/255.0), blue: CGFloat(190.0/255.0), alpha: 0.8)

        edgesForExtendedLayout = UIRectEdge()
        navigationController?.navigationBar.isTranslucent = false

        view.backgroundColor = .white
        view.addSubview(editorView)
        view.addSubview(titleTextView)
        view.addSubview(titlePlaceholderLabel)
        view.addSubview(separatorView)
        //Don't allow scroll while the constraints are being setup and text set
        editorView.isScrollEnabled = false
        configureConstraints()
        registerAttachmentImageProviders()

        let html: String

        if let sampleHTML = sampleHTML {
            html = sampleHTML
        } else {
            html = ""
        }
        editorView.setHTML(html)
        editorView.becomeFirstResponder()
    }

    override func viewWillAppear(_ animated: Bool) {
        super.viewWillAppear(animated)

        let nc = NotificationCenter.default
        nc.addObserver(self, selector: #selector(keyboardWillShow), name: .UIKeyboardWillShow, object: nil)
        nc.addObserver(self, selector: #selector(keyboardWillHide), name: .UIKeyboardWillHide, object: nil)
    }

    override func viewDidAppear(_ animated: Bool) {
        super.viewDidAppear(animated)
        //Reanable scroll after setup is done
        editorView.isScrollEnabled = true
    }


    override func viewWillDisappear(_ animated: Bool) {
        super.viewWillDisappear(animated)

        let nc = NotificationCenter.default
        nc.removeObserver(self, name: .UIKeyboardWillShow, object: nil)
        nc.removeObserver(self, name: .UIKeyboardWillHide, object: nil)
    }


    override func viewWillTransition(to size: CGSize, with coordinator: UIViewControllerTransitionCoordinator) {
        super.viewWillTransition(to: size, with: coordinator)
        dismissOptionsViewControllerIfNecessary()
    }

    // MARK: - Title and Title placeholder position methods
    func updateTitlePosition() {
        let referenceView: UITextView = editorView.activeView
        titleTopConstraint.constant = -(referenceView.contentOffset.y + referenceView.contentInset.top)
        titlePlaceholderTopConstraint.constant = titleTextView.textContainerInset.top + titleTextView.contentInset.top
        titlePlaceholderLeadingConstraint.constant = titleTextView.textContainerInset.left + titleTextView.contentInset.left  + titleTextView.textContainer.lineFragmentPadding
        var contentInset = referenceView.contentInset
        contentInset.top = titleHeightConstraint.constant + separatorView.frame.height
        referenceView.contentInset = contentInset
        updateScrollInsets()
    }

    func updateScrollInsets() {
        let referenceView: UITextView = editorView.activeView
        var scrollInsets = referenceView.contentInset
        var rightMargin = (view.frame.maxX - editorView.frame.maxX)
        if #available(iOS 11.0, *) {
            rightMargin -= view.safeAreaInsets.right
        }
        scrollInsets.right = -rightMargin
        referenceView.scrollIndicatorInsets = scrollInsets
    }

    func updateTitleHeight() {
        let referenceView: UITextView = editorView.activeView
        let layoutMargins = view.layoutMargins
        let insets = titleTextView.textContainerInset

        var titleWidth = titleTextView.bounds.width
        if titleWidth <= 0 {
            // Use the title text field's width if available, otherwise calculate it.
            titleWidth = view.frame.width - (insets.left + insets.right + layoutMargins.left + layoutMargins.right)
        }

        let sizeThatShouldFitTheContent = titleTextView.sizeThatFits(CGSize(width: titleWidth, height: CGFloat.greatestFiniteMagnitude))
        titleHeightConstraint.constant = max(sizeThatShouldFitTheContent.height, titleTextView.font!.lineHeight + insets.top + insets.bottom)

        titlePlaceholderLabel.isHidden = !titleTextView.text.isEmpty

        var contentInset = referenceView.contentInset
        contentInset.top = (titleHeightConstraint.constant + separatorView.frame.height)
        referenceView.contentInset = contentInset
        referenceView.setContentOffset(CGPoint(x: 0, y: -contentInset.top), animated: false)
    }

    // MARK: - Configuration Methods
    override func updateViewConstraints() {
        updateTitlePosition()
        updateTitleHeight()
        super.updateViewConstraints()
    }

    private func configureConstraints() {

        titleHeightConstraint = titleTextView.heightAnchor.constraint(equalToConstant: ceil(titleTextView.font!.lineHeight))
        titleTopConstraint = titleTextView.topAnchor.constraint(equalTo: view.topAnchor, constant: 0)
        titlePlaceholderTopConstraint = titlePlaceholderLabel.topAnchor.constraint(equalTo: titleTextView.topAnchor, constant:0)
        titlePlaceholderLeadingConstraint = titlePlaceholderLabel.leadingAnchor.constraint(equalTo: titleTextView.leadingAnchor, constant: 0)
        updateTitlePosition()
        updateTitleHeight()

        let layoutGuide = view.readableContentGuide

        NSLayoutConstraint.activate([
            titleTextView.leadingAnchor.constraint(equalTo: layoutGuide.leadingAnchor, constant: 0),
            titleTextView.trailingAnchor.constraint(equalTo: layoutGuide.trailingAnchor, constant: 0),
            titleHeightConstraint,
            titleTopConstraint
            ])

        NSLayoutConstraint.activate([
            titlePlaceholderLeadingConstraint,
            titlePlaceholderLabel.trailingAnchor.constraint(equalTo: layoutGuide.trailingAnchor, constant: 0),
            titlePlaceholderTopConstraint
            ])

        NSLayoutConstraint.activate([
            separatorView.leadingAnchor.constraint(equalTo: layoutGuide.leadingAnchor, constant: 0),
            separatorView.trailingAnchor.constraint(equalTo: layoutGuide.trailingAnchor, constant: 0),
            separatorView.topAnchor.constraint(equalTo: titleTextView.bottomAnchor, constant: 0),
            separatorView.heightAnchor.constraint(equalToConstant: separatorView.frame.height)
            ])

        NSLayoutConstraint.activate([
            editorView.leadingAnchor.constraint(equalTo: layoutGuide.leadingAnchor),
            editorView.trailingAnchor.constraint(equalTo: layoutGuide.trailingAnchor),
            editorView.topAnchor.constraint(equalTo: view.topAnchor, constant: 0),
            editorView.bottomAnchor.constraint(equalTo: view.bottomAnchor, constant: 0)
            ])
    }


    private func configureDefaultProperties(for textView: UITextView, accessibilityLabel: String) {
        textView.accessibilityLabel = accessibilityLabel
        textView.font = Constants.defaultContentFont
        textView.keyboardDismissMode = .interactive
        textView.textColor = UIColor.darkText
    }

    private func registerAttachmentImageProviders() {
        let providers: [TextViewAttachmentImageProvider] = [
            SpecialTagAttachmentRenderer(),
            CommentAttachmentRenderer(font: Constants.defaultContentFont),
            HTMLAttachmentRenderer(font: Constants.defaultHtmlFont)
        ]

        for provider in providers {
            richTextView.registerAttachmentImageProvider(provider)
        }
    }

    // MARK: - Helpers

    @IBAction func toggleEditingMode() {
        formatBar.overflowToolbar(expand: true)
        editorView.toggleEditingMode()
    }

    fileprivate func dismissOptionsViewControllerIfNecessary() {
        if let optionsViewController = optionsViewController,
            presentedViewController == optionsViewController {
            dismiss(animated: true, completion: nil)

            self.optionsViewController = nil
        }
    }

    // MARK: - Keyboard Handling

    @objc func keyboardWillShow(_ notification: Notification) {
        guard
            let userInfo = notification.userInfo as? [String: AnyObject],
            let keyboardFrame = (userInfo[UIKeyboardFrameEndUserInfoKey] as? NSValue)?.cgRectValue
            else {
                return
        }

        refreshInsets(forKeyboardFrame: keyboardFrame)
    }

    @objc func keyboardWillHide(_ notification: Notification) {
        guard
            let userInfo = notification.userInfo as? [String: AnyObject],
            let keyboardFrame = (userInfo[UIKeyboardFrameEndUserInfoKey] as? NSValue)?.cgRectValue
            else {
                return
        }

        refreshInsets(forKeyboardFrame: keyboardFrame)
        dismissOptionsViewControllerIfNecessary()
    }

    fileprivate func refreshInsets(forKeyboardFrame keyboardFrame: CGRect) {
        let referenceView: UIScrollView = editorView.activeView

        let keyboardHeight = view.frame.maxY - (keyboardFrame.minY + view.layoutMargins.bottom)

        let contentInset = UIEdgeInsets(top: referenceView.contentInset.top, left: 0, bottom: keyboardHeight, right: 0)

        editorView.activeView.contentInset = contentInset
        updateScrollInsets()
    }


    func updateFormatBar() {
        guard let toolbar = richTextView.inputAccessoryView as? Aztec.FormatBar else {
            return
        }

        let identifiers: Set<FormattingIdentifier>
        if richTextView.selectedRange.length > 0 {
            identifiers = richTextView.formatIdentifiersSpanningRange(richTextView.selectedRange)
        } else {
            identifiers = richTextView.formatIdentifiersForTypingAttributes()
        }

        toolbar.selectItemsMatchingIdentifiers(identifiers.map({ $0.rawValue }))
    }

    override var keyCommands: [UIKeyCommand] {
        if titleTextView.isFirstResponder {
            return [
                UIKeyCommand(input: "\t", modifierFlags: [], action: #selector(tabOnTitle))
            ]
        }
        
        if richTextView.isFirstResponder {
            return [ UIKeyCommand(input:"B", modifierFlags: .command, action:#selector(toggleBold), discoverabilityTitle:NSLocalizedString("Bold", comment: "Discoverability title for bold formatting keyboard shortcut.")),
                     UIKeyCommand(input:"I", modifierFlags: .command, action:#selector(toggleItalic), discoverabilityTitle:NSLocalizedString("Italic", comment: "Discoverability title for italic formatting keyboard shortcut.")),
                     UIKeyCommand(input:"S", modifierFlags: [.command], action:#selector(toggleStrikethrough), discoverabilityTitle: NSLocalizedString("Strikethrough", comment:"Discoverability title for strikethrough formatting keyboard shortcut.")),
                     UIKeyCommand(input:"U", modifierFlags: .command, action:#selector(EditorDemoController.toggleUnderline(_:)), discoverabilityTitle: NSLocalizedString("Underline", comment:"Discoverability title for underline formatting keyboard shortcut.")),
                     UIKeyCommand(input:"Q", modifierFlags:[.command,.alternate], action: #selector(toggleBlockquote), discoverabilityTitle: NSLocalizedString("Block Quote", comment: "Discoverability title for block quote keyboard shortcut.")),
                     UIKeyCommand(input:"K", modifierFlags:.command, action:#selector(toggleLink), discoverabilityTitle: NSLocalizedString("Insert Link", comment: "Discoverability title for insert link keyboard shortcut.")),
                     UIKeyCommand(input:"M", modifierFlags:[.command,.alternate], action:#selector(showImagePicker), discoverabilityTitle: NSLocalizedString("Insert Media", comment: "Discoverability title for insert media keyboard shortcut.")),
                     UIKeyCommand(input:"U", modifierFlags:[.command, .alternate], action:#selector(toggleUnorderedList), discoverabilityTitle:NSLocalizedString("Bullet List", comment: "Discoverability title for bullet list keyboard shortcut.")),
                     UIKeyCommand(input:"O", modifierFlags:[.command, .alternate], action:#selector(toggleOrderedList), discoverabilityTitle:NSLocalizedString("Numbered List", comment:"Discoverability title for numbered list keyboard shortcut.")),
                     UIKeyCommand(input:"H", modifierFlags:[.command, .shift], action:#selector(toggleEditingMode), discoverabilityTitle:NSLocalizedString("Toggle HTML Source ", comment: "Discoverability title for HTML keyboard shortcut."))
            ]
        } else if htmlTextView.isFirstResponder {
            return [UIKeyCommand(input:"H", modifierFlags:[.command, .shift], action:#selector(toggleEditingMode), discoverabilityTitle:NSLocalizedString("Toggle HTML Source ", comment: "Discoverability title for HTML keyboard shortcut."))
            ]
        }
        return []
    }


    // MARK: - Sample Content

    override func traitCollectionDidChange(_ previousTraitCollection: UITraitCollection?) {
        if richTextView.resignFirstResponder() {
            richTextView.becomeFirstResponder()
        }

        if htmlTextView.resignFirstResponder() {
            htmlTextView.becomeFirstResponder()
        }

        if titleTextView.resignFirstResponder() {
            titleTextView.becomeFirstResponder()
        }

    }
}

extension EditorDemoController : UITextViewDelegate {
    func textViewDidChangeSelection(_ textView: UITextView) {
        updateFormatBar()
        changeRichTextInputView(to: nil)
    }

    func textViewDidChange(_ textView: UITextView) {
        switch textView {
        case richTextView:
            updateFormatBar()
        case titleTextView:
            updateTitleHeight()
        default:
            break
        }
    }

    func textViewShouldBeginEditing(_ textView: UITextView) -> Bool {
        switch textView {
        case titleTextView:
            formatBar.enabled = false
        case richTextView:
            formatBar.enabled = true
        case htmlTextView:
            formatBar.enabled = false

            // Disable the bar, except for the source code button
            let htmlButton = formatBar.items.first(where: { $0.identifier == FormattingIdentifier.sourcecode.rawValue })
            htmlButton?.isEnabled = true
        default: break
        }

        textView.inputAccessoryView = formatBar

        return true
    }

    func scrollViewDidScroll(_ scrollView: UIScrollView) {
        updateTitlePosition()
    }
}

extension EditorDemoController : Aztec.TextViewFormattingDelegate {
    func textViewCommandToggledAStyle() {
        updateFormatBar()
    }
}


extension EditorDemoController : UITextFieldDelegate {

}

extension EditorDemoController {
    enum EditMode {
        case richText
        case html

        mutating func toggle() {
            switch self {
            case .html:
                self = .richText
            case .richText:
                self = .html
            }
        }
    }
}

// MARK: - Format Bar Delegate

extension EditorDemoController : Aztec.FormatBarDelegate {
    func formatBarTouchesBegan(_ formatBar: FormatBar) {
        dismissOptionsViewControllerIfNecessary()
    }

    func formatBar(_ formatBar: FormatBar, didChangeOverflowState state: FormatBarOverflowState) {
        switch state {
        case .hidden:
            print("Format bar collapsed")
        case .visible:
            print("Format bar expanded")
        }
    }
}

// MARK: - Format Bar Actions
extension EditorDemoController {
    func handleAction(for barItem: FormatBarItem) {
        guard let identifier = barItem.identifier,
            let formattingIdentifier = FormattingIdentifier(rawValue: identifier) else {
                return
        }

        switch formattingIdentifier {
        case .bold:
            toggleBold()
        case .italic:
            toggleItalic()
        case .underline:
            toggleUnderline()
        case .strikethrough:
            toggleStrikethrough()
        case .blockquote:
            toggleBlockquote()
        case .unorderedlist, .orderedlist:
            toggleList(fromItem: barItem)
        case .link:
            toggleLink()
        case .media:
            break
        case .sourcecode:
            toggleEditingMode()
        case .p, .header1, .header2, .header3, .header4, .header5, .header6:
            toggleHeader(fromItem: barItem)
        case .more:
            insertMoreAttachment()
        case .horizontalruler:
            insertHorizontalRuler()
        case .code:
            toggleCode()
        }

        updateFormatBar()
    }

    @objc func toggleBold() {
        richTextView.toggleBold(range: richTextView.selectedRange)
    }


    @objc func toggleItalic() {
        richTextView.toggleItalic(range: richTextView.selectedRange)
    }


    func toggleUnderline() {
        richTextView.toggleUnderline(range: richTextView.selectedRange)
    }


    @objc func toggleStrikethrough() {
        richTextView.toggleStrikethrough(range: richTextView.selectedRange)
    }

    @objc func toggleBlockquote() {
        richTextView.toggleBlockquote(range: richTextView.selectedRange)
    }

    @objc func toggleCode() {
        richTextView.toggleCode(range: richTextView.selectedRange)
    }

    func insertHorizontalRuler() {
        richTextView.replaceWithHorizontalRuler(at: richTextView.selectedRange)
    }

    func toggleHeader(fromItem item: FormatBarItem) {
        let headerOptions = Constants.headers.map { headerType -> OptionsTableViewOption in
            let attributes: [NSAttributedStringKey: Any] = [
                .font: UIFont.systemFont(ofSize: CGFloat(headerType.fontSize))
            ]

            let title = NSAttributedString(string: headerType.description, attributes: attributes)
            return OptionsTableViewOption(image: headerType.iconImage, title: title)
        }

        let selectedIndex = Constants.headers.index(of: headerLevelForSelectedText())

        showOptionsTableViewControllerWithOptions(headerOptions,
                                                  fromBarItem: item,
                                                  selectedRowIndex: selectedIndex,
                                                  onSelect: { [weak self] selected in
            guard let range = self?.richTextView.selectedRange else {
                return
            }

            self?.richTextView.toggleHeader(Constants.headers[selected], range: range)
            self?.optionsViewController = nil
            self?.changeRichTextInputView(to: nil)
        })
    }

    func toggleList(fromItem item: FormatBarItem) {
        let listOptions = Constants.lists.map { (listType) -> OptionsTableViewOption in
            return OptionsTableViewOption(image: listType.iconImage, title: NSAttributedString(string: listType.description, attributes: [:]))
        }

        var index: Int? = nil
        if let listType = listTypeForSelectedText() {
            index = Constants.lists.index(of: listType)
        }

        showOptionsTableViewControllerWithOptions(listOptions,
                                                  fromBarItem: item,
                                                  selectedRowIndex: index,
                                                  onSelect: { [weak self] selected in
            guard let range = self?.richTextView.selectedRange else { return }

            let listType = Constants.lists[selected]
            switch listType {
            case .unordered:
                self?.richTextView.toggleUnorderedList(range: range)
            case .ordered:
                self?.richTextView.toggleOrderedList(range: range)
            }

            self?.optionsViewController = nil
        })
    }

    @objc func toggleUnorderedList() {
        richTextView.toggleUnorderedList(range: richTextView.selectedRange)
    }

    @objc func toggleOrderedList() {
        richTextView.toggleOrderedList(range: richTextView.selectedRange)
    }

    func showOptionsTableViewControllerWithOptions(_ options: [OptionsTableViewOption],
                                                   fromBarItem barItem: FormatBarItem,
                                                   selectedRowIndex index: Int?,
                                                   onSelect: OptionsTableViewController.OnSelectHandler?) {
        // Hide the input view if we're already showing these options
        if let optionsViewController = optionsViewController,
            optionsViewController.options == options {
            if presentedViewController != nil {
              dismiss(animated: true, completion: nil)
            }

            self.optionsViewController = nil
            changeRichTextInputView(to: nil)
            return
        }

        optionsViewController = OptionsTableViewController(options: options)
        optionsViewController.cellDeselectedTintColor = .gray
        optionsViewController.onSelect = { [weak self] selected in
            if self?.presentedViewController != nil {
                self?.dismiss(animated: true, completion: nil)
            }

            onSelect?(selected)
        }

        let selectRow = {
            if let index = index {
                self.optionsViewController.selectRow(at: index)
            }
        }

        if UIDevice.current.userInterfaceIdiom == .pad  {
            presentOptionsViewController(optionsViewController, asPopoverFromBarItem: barItem, completion: selectRow)
        } else {
            presentOptionsViewControllerAsInputView(optionsViewController)
            selectRow()
        }
    }

    private func presentOptionsViewController(_ optionsViewController: OptionsTableViewController,
                                              asPopoverFromBarItem barItem: FormatBarItem,
                                              completion: (() -> Void)? = nil) {
        optionsViewController.modalPresentationStyle = .popover
        optionsViewController.popoverPresentationController?.permittedArrowDirections = [.down]
        optionsViewController.popoverPresentationController?.sourceView = view

        let frame = barItem.superview?.convert(barItem.frame, to: UIScreen.main.coordinateSpace)

        optionsViewController.popoverPresentationController?.sourceRect = view.convert(frame!, from: UIScreen.main.coordinateSpace)
        optionsViewController.popoverPresentationController?.backgroundColor = .white
        optionsViewController.popoverPresentationController?.delegate = self

        if presentedViewController != nil {
            dismiss(animated: true, completion: {
                self.present(self.optionsViewController, animated: true, completion: completion)
            })
        } else {
            present(optionsViewController, animated: true, completion: completion)
        }
    }

    private func presentOptionsViewControllerAsInputView(_ optionsViewController: OptionsTableViewController) {
        addChildViewController(optionsViewController)
        changeRichTextInputView(to: optionsViewController.view)
        optionsViewController.didMove(toParentViewController: self)
    }

    func changeRichTextInputView(to: UIView?) {
        if richTextView.inputView == to {
            return
        }

        richTextView.inputView = to
        richTextView.reloadInputViews()
    }

    func headerLevelForSelectedText() -> Header.HeaderType {
        var identifiers = Set<FormattingIdentifier>()
        if (richTextView.selectedRange.length > 0) {
            identifiers = richTextView.formatIdentifiersSpanningRange(richTextView.selectedRange)
        } else {
            identifiers = richTextView.formatIdentifiersForTypingAttributes()
        }
        let mapping: [FormattingIdentifier: Header.HeaderType] = [
            .header1 : .h1,
            .header2 : .h2,
            .header3 : .h3,
            .header4 : .h4,
            .header5 : .h5,
            .header6 : .h6,
        ]
        for (key,value) in mapping {
            if identifiers.contains(key) {
                return value
            }
        }
        return .none
    }

    func listTypeForSelectedText() -> TextList.Style? {
        var identifiers = Set<FormattingIdentifier>()
        if (richTextView.selectedRange.length > 0) {
            identifiers = richTextView.formatIdentifiersSpanningRange(richTextView.selectedRange)
        } else {
            identifiers = richTextView.formatIdentifiersForTypingAttributes()
        }
        let mapping: [FormattingIdentifier: TextList.Style] = [
            .orderedlist : .ordered,
            .unorderedlist : .unordered
            ]
        for (key,value) in mapping {
            if identifiers.contains(key) {
                return value
            }
        }

        return nil
    }

    @objc func toggleLink() {
        var linkTitle = ""
        var linkURL: URL? = nil
        var linkRange = richTextView.selectedRange
        // Let's check if the current range already has a link assigned to it.
        if let expandedRange = richTextView.linkFullRange(forRange: richTextView.selectedRange) {
           linkRange = expandedRange
           linkURL = richTextView.linkURL(forRange: expandedRange)
        }

        linkTitle = richTextView.attributedText.attributedSubstring(from: linkRange).string
        let allowTextEdit = !richTextView.attributedText.containsAttachments(in: linkRange)
        showLinkDialog(forURL: linkURL, text: linkTitle, range: linkRange, allowTextEdit: allowTextEdit)
    }

    func insertMoreAttachment() {
        richTextView.replace(richTextView.selectedRange, withComment: Constants.moreAttachmentText)
    }

    func showLinkDialog(forURL url: URL?, text: String?, range: NSRange, allowTextEdit: Bool = true) {

        let isInsertingNewLink = (url == nil)
        var urlToUse = url

        if isInsertingNewLink {
            let pasteboard = UIPasteboard.general
            if let pastedURL = pasteboard.value(forPasteboardType:String(kUTTypeURL)) as? URL {
                urlToUse = pastedURL
            }
        }

        let insertButtonTitle = isInsertingNewLink ? NSLocalizedString("Insert Link", comment:"Label action for inserting a link on the editor") : NSLocalizedString("Update Link", comment:"Label action for updating a link on the editor")
        let removeButtonTitle = NSLocalizedString("Remove Link", comment:"Label action for removing a link from the editor");
        let cancelButtonTitle = NSLocalizedString("Cancel", comment:"Cancel button")

        let alertController = UIAlertController(title:insertButtonTitle,
                                                message:nil,
                                                preferredStyle:UIAlertControllerStyle.alert)
        alertController.view.accessibilityIdentifier = "linkModal"

        alertController.addTextField(configurationHandler: { [weak self]textField in
            textField.clearButtonMode = UITextFieldViewMode.always;
            textField.placeholder = NSLocalizedString("URL", comment:"URL text field placeholder");
            
            textField.text = urlToUse?.absoluteString

            textField.addTarget(self,
                action:#selector(EditorDemoController.alertTextFieldDidChange),
            for:UIControlEvents.editingChanged)
            
            textField.accessibilityIdentifier = "linkModalURL"
            })

        if allowTextEdit {
            alertController.addTextField(configurationHandler: { textField in
                textField.clearButtonMode = UITextFieldViewMode.always
                textField.placeholder = NSLocalizedString("Link Text", comment:"Link text field placeholder")
                textField.isSecureTextEntry = false
                textField.autocapitalizationType = UITextAutocapitalizationType.sentences
                textField.autocorrectionType = UITextAutocorrectionType.default
                textField.spellCheckingType = UITextSpellCheckingType.default

                textField.text = text;

                textField.accessibilityIdentifier = "linkModalText"

                })
        }
        let insertAction = UIAlertAction(title:insertButtonTitle,
                                         style:UIAlertActionStyle.default,
                                         handler:{ [weak self]action in

                                            self?.richTextView.becomeFirstResponder()
                                            let linkURLString = alertController.textFields?.first?.text
                                            var linkTitle = alertController.textFields?.last?.text

                                            if  linkTitle == nil  || linkTitle!.isEmpty {
                                                linkTitle = linkURLString
                                            }

                                            guard
                                                let urlString = linkURLString,
                                                let url = URL(string:urlString)
                                                else {
                                                    return
                                            }
                                            if allowTextEdit {
                                                if let title = linkTitle {
                                                    self?.richTextView.setLink(url, title:title, inRange: range)
                                                }
                                            } else {
                                                self?.richTextView.setLink(url, inRange: range)
                                            }
                                            })
        
        insertAction.accessibilityLabel = "insertLinkButton"

        let removeAction = UIAlertAction(title:removeButtonTitle,
                                         style:UIAlertActionStyle.destructive,
                                         handler:{ [weak self] action in
                                            self?.richTextView.becomeFirstResponder()
                                            self?.richTextView.removeLink(inRange: range)
            })

        let cancelAction = UIAlertAction(title: cancelButtonTitle,
                                         style:UIAlertActionStyle.cancel,
                                         handler:{ [weak self]action in
                self?.richTextView.becomeFirstResponder()
            })

        alertController.addAction(insertAction)
        if !isInsertingNewLink {
            alertController.addAction(removeAction)
        }
            alertController.addAction(cancelAction)

        // Disabled until url is entered into field
        if let text = alertController.textFields?.first?.text {
            insertAction.isEnabled = !text.isEmpty
        }

        present(alertController, animated:true, completion:nil)
    }

    @objc func alertTextFieldDidChange(_ textField: UITextField) {
        guard
            let alertController = presentedViewController as? UIAlertController,
            let urlFieldText = alertController.textFields?.first?.text,
            let insertAction = alertController.actions.first
            else {
            return
        }

        insertAction.isEnabled = !urlFieldText.isEmpty
    }
    
    @objc func tabOnTitle() {
        let activeTextView = editorView.activeView
        
        activeTextView.becomeFirstResponder()
        activeTextView.selectedTextRange = activeTextView.textRange(from: activeTextView.endOfDocument, to: activeTextView.endOfDocument)
    }

    @objc func showImagePicker() {
        let picker = UIImagePickerController()
        picker.sourceType = .photoLibrary
        picker.mediaTypes = UIImagePickerController.availableMediaTypes(for: .photoLibrary) ?? []
        picker.delegate = self
        picker.allowsEditing = false
        picker.navigationBar.isTranslucent = false
        picker.modalPresentationStyle = .currentContext

        present(picker, animated: true, completion: nil)
    }

    // MARK: -

    func makeToolbarButton(identifier: FormattingIdentifier) -> FormatBarItem {
        let button = FormatBarItem(image: identifier.iconImage, identifier: identifier.rawValue)
        button.accessibilityLabel = identifier.accessibilityLabel
        button.accessibilityIdentifier = identifier.accessibilityIdentifier
        return button
    }

    func createToolbar() -> Aztec.FormatBar {
        let mediaItem = makeToolbarButton(identifier: .media)
        let scrollableItems = scrollableItemsForToolbar
        let overflowItems = overflowItemsForToolbar

        let toolbar = Aztec.FormatBar()

        toolbar.tintColor = .gray
        toolbar.highlightedTintColor = .blue
        toolbar.selectedTintColor = view.tintColor
        toolbar.disabledTintColor = .lightGray
        toolbar.dividerTintColor = .gray

        toolbar.overflowToggleIcon = Gridicon.iconOfType(.ellipsis)
        toolbar.frame = CGRect(x: 0, y: 0, width: view.frame.width, height: 44.0)
        toolbar.autoresizingMask = [ .flexibleHeight ]
        toolbar.formatter = self

        toolbar.leadingItem = mediaItem
        toolbar.setDefaultItems(scrollableItems,
                                overflowItems: overflowItems)

        toolbar.barItemHandler = { [weak self] item in
            self?.handleAction(for: item)
        }

        toolbar.leadingItemHandler = { [weak self] item in
            self?.showImagePicker()
        }

        return toolbar
    }

    var scrollableItemsForToolbar: [FormatBarItem] {
        let headerButton = makeToolbarButton(identifier: .p)

        var alternativeIcons = [String: UIImage]()
        let headings = Constants.headers.suffix(from: 1) // Remove paragraph style
        for heading in headings {
            alternativeIcons[heading.formattingIdentifier.rawValue] = heading.iconImage
        }

        headerButton.alternativeIcons = alternativeIcons


        let listButton = makeToolbarButton(identifier: .unorderedlist)
        var listIcons = [String: UIImage]()
        for list in Constants.lists {
            listIcons[list.formattingIdentifier.rawValue] = list.iconImage
        }

        listButton.alternativeIcons = listIcons

        return [
            headerButton,
            listButton,
            makeToolbarButton(identifier: .blockquote),
            makeToolbarButton(identifier: .bold),
            makeToolbarButton(identifier: .italic),
            makeToolbarButton(identifier: .link)
        ]
    }

    var overflowItemsForToolbar: [FormatBarItem] {
        return [
            makeToolbarButton(identifier: .underline),
            makeToolbarButton(identifier: .strikethrough),
            makeToolbarButton(identifier: .code),
            makeToolbarButton(identifier: .horizontalruler),
            makeToolbarButton(identifier: .more),
            makeToolbarButton(identifier: .sourcecode)
        ]
    }

}


extension EditorDemoController: TextViewAttachmentDelegate {

    func textView(_ textView: TextView, attachment: NSTextAttachment, imageAt url: URL, onSuccess success: @escaping (UIImage) -> Void, onFailure failure: @escaping () -> Void) {

        let task = URLSession.shared.dataTask(with: url) { [weak self] (data, _, error) in
            DispatchQueue.main.async {
                guard self != nil else {
                    return
                }

                guard error == nil, let data = data, let image = UIImage(data: data, scale: UIScreen.main.scale) else {
                    failure()
                    return
                }

                success(image)
            }
        }

        task.resume()
    }

    func textView(_ textView: TextView, placeholderFor attachment: NSTextAttachment) -> UIImage {
        return placeholderImage(for: attachment)
    }

    func placeholderImage(for attachment: NSTextAttachment) -> UIImage {
        let imageSize = CGSize(width:32, height:32)
        let placeholderImage: UIImage
        switch attachment {
        case _ as ImageAttachment:
            placeholderImage = Gridicon.iconOfType(.image, withSize: imageSize)
        case _ as VideoAttachment:
            placeholderImage = Gridicon.iconOfType(.video, withSize: imageSize)
        default:
            placeholderImage = Gridicon.iconOfType(.attachment, withSize: imageSize)
        }

        return placeholderImage
    }

    func textView(_ textView: TextView, urlFor imageAttachment: ImageAttachment) -> URL? {
        guard let image = imageAttachment.image else {
            return nil
        }

        // TODO: start fake upload process
        return saveToDisk(image: image)
    }

    func textView(_ textView: TextView, deletedAttachment attachment: MediaAttachment) {
        print("Attachment \(attachment.identifier) removed.\n")
    }

    func textView(_ textView: TextView, selected attachment: NSTextAttachment, atPosition position: CGPoint) {
        switch attachment {
        case let attachment as HTMLAttachment:
            displayUnknownHtmlEditor(for: attachment)
        case let attachment as MediaAttachment:
            selected(textAttachment: attachment, atPosition: position)
        default:
            break
        }
    }

    func textView(_ textView: TextView, deselected attachment: NSTextAttachment, atPosition position: CGPoint) {
        deselected(textAttachment: attachment, atPosition: position)
    }

    fileprivate func resetMediaAttachmentOverlay(_ mediaAttachment: MediaAttachment) {
        mediaAttachment.overlayImage = nil
        mediaAttachment.message = nil
    }

    func selected(textAttachment attachment: MediaAttachment, atPosition position: CGPoint) {
        if (currentSelectedAttachment == attachment) {
            displayActions(forAttachment: attachment, position: position)
        } else {
            if let selectedAttachment = currentSelectedAttachment {
                resetMediaAttachmentOverlay(selectedAttachment)
                richTextView.refresh(selectedAttachment)
            }

            // and mark the newly tapped attachment
            if attachment.message == nil {
                let message = NSLocalizedString("Options", comment: "Options to show when tapping on a media object on the post/page editor.")
                attachment.message = NSAttributedString(string: message, attributes: mediaMessageAttributes)
            }
            attachment.overlayImage = Gridicon.iconOfType(.pencil, withSize: CGSize(width: 32.0, height: 32.0)).withRenderingMode(.alwaysTemplate)
            richTextView.refresh(attachment)
            currentSelectedAttachment = attachment
        }
    }

    func deselected(textAttachment attachment: NSTextAttachment, atPosition position: CGPoint) {
        currentSelectedAttachment = nil
        if let mediaAttachment = attachment as? MediaAttachment {
            resetMediaAttachmentOverlay(mediaAttachment)
            richTextView.refresh(mediaAttachment)
        }
    }

    func displayVideoPlayer(for videoURL: URL) {
        let asset = AVURLAsset(url: videoURL)
        let controller = AVPlayerViewController()
        let playerItem = AVPlayerItem(asset: asset)
        let player = AVPlayer(playerItem: playerItem)
        controller.showsPlaybackControls = true
        controller.player = player
        player.play()
        present(controller, animated:true, completion: nil)
    }
}

extension EditorDemoController: UINavigationControllerDelegate
{
}

// MARK: - UIImagePickerControllerDelegate

extension EditorDemoController: UIImagePickerControllerDelegate
{
    func imagePickerController(_ picker: UIImagePickerController, didFinishPickingMediaWithInfo info: [String : Any]) {
        dismiss(animated: true, completion: nil)
        richTextView.becomeFirstResponder()
        guard let mediaType =  info[UIImagePickerControllerMediaType] as? String else {
            return
        }
        let typeImage = kUTTypeImage as String
        let typeMovie = kUTTypeMovie as String

        switch mediaType {
        case typeImage:
            guard let image = info[UIImagePickerControllerOriginalImage] as? UIImage else {
                return
            }

            // Insert Image + Reclaim Focus
            insertImage(image)

        case typeMovie:
            guard let videoURL = info[UIImagePickerControllerMediaURL] as? URL else {
                return
            }
            insertVideo(videoURL)
        default:
            print("Media type not supported: \(mediaType)")
        }
    }
}


// MARK: - Unknown HTML
//
private extension EditorDemoController {

    func displayUnknownHtmlEditor(for attachment: HTMLAttachment) {
        let targetVC = UnknownEditorViewController(attachment: attachment)
        targetVC.onDidSave = { [weak self] html in
            self?.richTextView.edit(attachment) { updated in
                updated.rawHTML = html
            }

            self?.dismiss(animated: true, completion: nil)
        }

        targetVC.onDidCancel = { [weak self] in
            self?.dismiss(animated: true, completion: nil)
        }

        let navigationController = UINavigationController(rootViewController: targetVC)
        displayAsPopover(viewController: navigationController)
    }

    func displayAsPopover(viewController: UIViewController) {
        viewController.modalPresentationStyle = .popover
        viewController.preferredContentSize = view.frame.size

        let presentationController = viewController.popoverPresentationController
        presentationController?.sourceView = view
        presentationController?.delegate = self

        present(viewController, animated: true, completion: nil)
    }
}


// MARK: - UIPopoverPresentationControllerDelegate
//
extension EditorDemoController: UIPopoverPresentationControllerDelegate {

    func adaptivePresentationStyle(for controller: UIPresentationController, traitCollection: UITraitCollection) -> UIModalPresentationStyle {
        return .none
    }

    func popoverPresentationControllerDidDismissPopover(_ popoverPresentationController: UIPopoverPresentationController) {
        if optionsViewController != nil {
            optionsViewController = nil
        }
    }
}

// MARK: - Misc
//
private extension EditorDemoController
{
    func saveToDisk(image: UIImage) -> URL {
        let fileName = "\(ProcessInfo.processInfo.globallyUniqueString)_file.jpg"

        guard let data = UIImageJPEGRepresentation(image, 0.9) else {
            fatalError("Could not conert image to JPEG.")
        }

        let fileURL = URL(fileURLWithPath: NSTemporaryDirectory()).appendingPathComponent(fileName)

        guard (try? data.write(to: fileURL, options: [.atomic])) != nil else {
            fatalError("Could not write the image to disk.")
        }
        
        return fileURL
    }
    
    func insertImage(_ image: UIImage) {
        
        let fileURL = saveToDisk(image: image)
        
        let attachment = richTextView.replaceWithImage(at: richTextView.selectedRange, sourceURL: fileURL, placeHolderImage: image)
        attachment.size = .full
        attachment.alignment = .none
        if let attachmentRange = richTextView.textStorage.ranges(forAttachment: attachment).first {
            richTextView.setLink(fileURL, inRange: attachmentRange)
        }
        let imageID = attachment.identifier
        let progress = Progress(parent: nil, userInfo: [MediaProgressKey.mediaID: imageID])
        progress.totalUnitCount = 100
        
        Timer.scheduledTimer(timeInterval: 0.1, target: self, selector: #selector(EditorDemoController.timerFireMethod(_:)), userInfo: progress, repeats: true)
    }

    func insertVideo(_ videoURL: URL) {
        let asset = AVURLAsset(url: videoURL, options: nil)
        let imgGenerator = AVAssetImageGenerator(asset: asset)
        imgGenerator.appliesPreferredTrackTransform = true
        guard let cgImage = try? imgGenerator.copyCGImage(at: CMTimeMake(0, 1), actualTime: nil) else {
            return
        }
        let posterImage = UIImage(cgImage: cgImage)
        let posterURL = saveToDisk(image: posterImage)
        let attachment = richTextView.replaceWithVideo(at: richTextView.selectedRange, sourceURL: URL(string:"placeholder://")!, posterURL: posterURL, placeHolderImage: posterImage)
        let mediaID = attachment.identifier
        let progress = Progress(parent: nil, userInfo: [MediaProgressKey.mediaID: mediaID, MediaProgressKey.videoURL:videoURL])
        progress.totalUnitCount = 100

        Timer.scheduledTimer(timeInterval: 0.1, target: self, selector: #selector(EditorDemoController.timerFireMethod(_:)), userInfo: progress, repeats: true)
    }

    @objc func timerFireMethod(_ timer: Timer) {
        guard let progress = timer.userInfo as? Progress,
              let imageId = progress.userInfo[MediaProgressKey.mediaID] as? String,
              let attachment = richTextView.attachment(withId: imageId)
        else {
            timer.invalidate()
            return
        }        
        progress.completedUnitCount += 1

        attachment.progress = progress.fractionCompleted
        if mediaErrorMode && progress.fractionCompleted >= 0.25 {
            timer.invalidate()
            let message = NSAttributedString(string: "Upload failed!", attributes: mediaMessageAttributes)
            attachment.message = message
            attachment.overlayImage = Gridicon.iconOfType(.refresh)
        }
        if progress.fractionCompleted >= 1 {
            timer.invalidate()
            attachment.progress = nil
            if let videoAttachment = attachment as? VideoAttachment, let videoURL = progress.userInfo[MediaProgressKey.videoURL] as? URL {
                videoAttachment.srcURL = videoURL
            }
        }
        richTextView.refresh(attachment, overlayUpdateOnly: true)
    }

    var mediaMessageAttributes: [NSAttributedStringKey: Any] {
        let paragraphStyle = NSMutableParagraphStyle()
        paragraphStyle.alignment = .center

        let attributes: [NSAttributedStringKey: Any] = [.font: UIFont.systemFont(ofSize: 15, weight: .semibold),
                                                        .paragraphStyle: paragraphStyle,
                                                        .foregroundColor: UIColor.white]
        return attributes
    }

    func displayActions(forAttachment attachment: MediaAttachment, position: CGPoint) {
        let mediaID = attachment.identifier
        let title: String = NSLocalizedString("Media Options", comment: "Title for action sheet with media options.")
        let message: String? = nil
        let alertController = UIAlertController(title: title, message:message, preferredStyle: .actionSheet)
        let dismissAction = UIAlertAction(title: NSLocalizedString("Dismiss", comment: "User action to dismiss media options."),
                                          style: .cancel,
                                          handler: { [weak self] (action) in
                                            self?.resetMediaAttachmentOverlay(attachment)
                                            self?.richTextView.refresh(attachment)
        }
        )
        alertController.addAction(dismissAction)

        let removeAction = UIAlertAction(title: NSLocalizedString("Remove Media", comment: "User action to remove media."),
                                         style: .destructive,
                                         handler: { [weak self] (action) in
                                            self?.richTextView.remove(attachmentID: mediaID)
        })
        alertController.addAction(removeAction)

        if let imageAttachment = attachment as? ImageAttachment {
            let detailsAction = UIAlertAction(title:NSLocalizedString("Media Details", comment: "User action to change media details."),
                                              style: .default,
                                              handler: { [weak self] (action) in
                                                self?.displayDetailsForAttachment(imageAttachment, position: position)
            })
            alertController.addAction(detailsAction)
        } else if let videoAttachment = attachment as? VideoAttachment, let videoURL = videoAttachment.srcURL {
            let detailsAction = UIAlertAction(title:NSLocalizedString("Play Video", comment: "User action to play video."),
                                              style: .default,
                                              handler: { [weak self] (action) in
                                                self?.displayVideoPlayer(for: videoURL)
            })
            alertController.addAction(detailsAction)
        }

        alertController.title = title
        alertController.message = message
        alertController.popoverPresentationController?.sourceView = richTextView
        alertController.popoverPresentationController?.sourceRect = CGRect(origin: position, size: CGSize(width: 1, height: 1))
        alertController.popoverPresentationController?.permittedArrowDirections = .any
        present(alertController, animated:true, completion: nil)
    }

    func displayDetailsForAttachment(_ attachment: ImageAttachment, position:CGPoint) {
        
        let caption = richTextView.caption(for: attachment)
        let detailsViewController = AttachmentDetailsViewController.controller(for: attachment, with: caption)
        
        let linkInfo = richTextView.linkInfo(for: attachment)
        let linkRange = linkInfo?.range
        let linkUpdateRange = linkRange ?? richTextView.textStorage.ranges(forAttachment: attachment).first!
        
        if let linkURL = linkInfo?.url {
            detailsViewController.linkURL = linkURL
        }

        detailsViewController.onUpdate = { [weak self] (alignment, size, srcURL, linkURL, alt, caption) in
            guard let `self` = self else {
                return
            }

            let attachment = self.richTextView.edit(attachment) { attachment in
                if let alt = alt {
                    attachment.extraAttributes["alt"] = alt
                }

                attachment.alignment = alignment
                attachment.size = size
                attachment.updateURL(srcURL)
            }
            
            if let caption = caption, caption.length > 0 {
                self.richTextView.replaceCaption(for: attachment, with: caption)
            } else {
                self.richTextView.removeCaption(for: attachment)
            }
            
            if let newLinkURL = linkURL {
                self.richTextView.setLink(newLinkURL, inRange: linkUpdateRange)
            } else if linkURL != nil {
                self.richTextView.removeLink(inRange: linkUpdateRange)
            }
        }
        
        let selectedRange = richTextView.selectedRange
        
        detailsViewController.onDismiss = { [unowned self] in            
            self.richTextView.becomeFirstResponder()
            self.richTextView.selectedRange = selectedRange
        }

        let navigationController = UINavigationController(rootViewController: detailsViewController)        
        present(navigationController, animated: true, completion: nil)
    }
}


extension EditorDemoController {

    struct Constants {
        static let defaultContentFont   = UIFont.systemFont(ofSize: 14)
        static let defaultHtmlFont      = UIFont.systemFont(ofSize: 24)
        static let defaultMissingImage  = Gridicon.iconOfType(.image)
        static let formatBarIconSize    = CGSize(width: 20.0, height: 20.0)
        static let headers              = [Header.HeaderType.none, .h1, .h2, .h3, .h4, .h5, .h6]
        static let lists                = [TextList.Style.unordered, .ordered]        
        static let moreAttachmentText   = "more"
        static let titleInsets          = UIEdgeInsets(top: 5, left: 0, bottom: 5, right: 0)
    }

    struct MediaProgressKey {
        static let mediaID = ProgressUserInfoKey("mediaID")
        static let videoURL = ProgressUserInfoKey("videoURL")
    }
}

extension FormattingIdentifier {

    var iconImage: UIImage {

        switch(self) {
        case .media:
            return gridicon(.addOutline)
        case .p:
            return gridicon(.heading)
        case .bold:
            return gridicon(.bold)
        case .italic:
            return gridicon(.italic)
        case .underline:
            return gridicon(.underline)
        case .strikethrough:
            return gridicon(.strikethrough)
        case .blockquote:
            return gridicon(.quote)
        case .orderedlist:
            return gridicon(.listOrdered)
        case .unorderedlist:
            return gridicon(.listUnordered)
        case .link:
            return gridicon(.link)
        case .horizontalruler:
            return gridicon(.minusSmall)
        case .sourcecode:
            return gridicon(.code)
        case .more:
            return gridicon(.readMore)
        case .header1:
            return gridicon(.headingH1)
        case .header2:
            return gridicon(.headingH2)
        case .header3:
            return gridicon(.headingH3)
        case .header4:
            return gridicon(.headingH4)
        case .header5:
            return gridicon(.headingH5)
        case .header6:
            return gridicon(.headingH6)
        case .code:
            return gridicon(.posts)
        }
    }

    private func gridicon(_ gridiconType: GridiconType) -> UIImage {
        let size = EditorDemoController.Constants.formatBarIconSize
        return Gridicon.iconOfType(gridiconType, withSize: size)
    }

    var accessibilityIdentifier: String {
        switch(self) {
        case .media:
            return "formatToolbarInsertMedia"
        case .p:
            return "formatToolbarSelectParagraphStyle"
        case .bold:
            return "formatToolbarToggleBold"
        case .italic:
            return "formatToolbarToggleItalic"
        case .underline:
            return "formatToolbarToggleUnderline"
        case .strikethrough:
            return "formatToolbarToggleStrikethrough"
        case .blockquote:
            return "formatToolbarToggleBlockquote"
        case .orderedlist:
            return "formatToolbarToggleListOrdered"
        case .unorderedlist:
            return "formatToolbarToggleListUnordered"
        case .link:
            return "formatToolbarInsertLink"
        case .horizontalruler:
            return "formatToolbarInsertHorizontalRuler"
        case .sourcecode:
            return "formatToolbarToggleHtmlView"
        case .more:
            return "formatToolbarInsertMore"
        case .header1:
            return "formatToolbarToggleH1"
        case .header2:
            return "formatToolbarToggleH2"
        case .header3:
            return "formatToolbarToggleH3"
        case .header4:
            return "formatToolbarToggleH4"
        case .header5:
            return "formatToolbarToggleH5"
        case .header6:
            return "formatToolbarToggleH6"
        case .code:
            return "formatToolbarCode"
        }
    }

    var accessibilityLabel: String {
        switch(self) {
        case .media:
            return NSLocalizedString("Insert media", comment: "Accessibility label for insert media button on formatting toolbar.")
        case .p:
            return NSLocalizedString("Select paragraph style", comment: "Accessibility label for selecting paragraph style button on formatting toolbar.")
        case .bold:
            return NSLocalizedString("Bold", comment: "Accessibility label for bold button on formatting toolbar.")
        case .italic:
            return NSLocalizedString("Italic", comment: "Accessibility label for italic button on formatting toolbar.")
        case .underline:
            return NSLocalizedString("Underline", comment: "Accessibility label for underline button on formatting toolbar.")
        case .strikethrough:
            return NSLocalizedString("Strike Through", comment: "Accessibility label for strikethrough button on formatting toolbar.")
        case .blockquote:
            return NSLocalizedString("Block Quote", comment: "Accessibility label for block quote button on formatting toolbar.")
        case .orderedlist:
            return NSLocalizedString("Ordered List", comment: "Accessibility label for Ordered list button on formatting toolbar.")
        case .unorderedlist:
            return NSLocalizedString("Unordered List", comment: "Accessibility label for unordered list button on formatting toolbar.")
        case .link:
            return NSLocalizedString("Insert Link", comment: "Accessibility label for insert link button on formatting toolbar.")
        case .horizontalruler:
            return NSLocalizedString("Insert Horizontal Ruler", comment: "Accessibility label for insert horizontal ruler button on formatting toolbar.")
        case .sourcecode:
            return NSLocalizedString("HTML", comment:"Accessibility label for HTML button on formatting toolbar.")
        case .more:
            return NSLocalizedString("More", comment:"Accessibility label for the More button on formatting toolbar.")
        case .header1:
            return NSLocalizedString("Heading 1", comment: "Accessibility label for selecting h1 paragraph style button on the formatting toolbar.")
        case .header2:
            return NSLocalizedString("Heading 2", comment: "Accessibility label for selecting h2 paragraph style button on the formatting toolbar.")
        case .header3:
            return NSLocalizedString("Heading 3", comment: "Accessibility label for selecting h3 paragraph style button on the formatting toolbar.")
        case .header4:
            return NSLocalizedString("Heading 4", comment: "Accessibility label for selecting h4 paragraph style button on the formatting toolbar.")
        case .header5:
            return NSLocalizedString("Heading 5", comment: "Accessibility label for selecting h5 paragraph style button on the formatting toolbar.")
        case .header6:
            return NSLocalizedString("Heading 6", comment: "Accessibility label for selecting h6 paragraph style button on the formatting toolbar.")
        case .code:
            return NSLocalizedString("Code", comment: "Accessibility label for selecting code style button on the formatting toolbar.")
        }

    }
}

// MARK: - Header and List presentation extensions

private extension Header.HeaderType {
    var formattingIdentifier: FormattingIdentifier {
        switch self {
        case .none: return FormattingIdentifier.p
        case .h1:   return FormattingIdentifier.header1
        case .h2:   return FormattingIdentifier.header2
        case .h3:   return FormattingIdentifier.header3
        case .h4:   return FormattingIdentifier.header4
        case .h5:   return FormattingIdentifier.header5
        case .h6:   return FormattingIdentifier.header6
        }
    }

    var description: String {
        switch self {
        case .none: return NSLocalizedString("Default", comment: "Description of the default paragraph formatting style in the editor.")
        case .h1: return "Heading 1"
        case .h2: return "Heading 2"
        case .h3: return "Heading 3"
        case .h4: return "Heading 4"
        case .h5: return "Heading 5"
        case .h6: return "Heading 6"
        }
    }

    var iconImage: UIImage? {
        return formattingIdentifier.iconImage
    }
}

private extension TextList.Style {
    var formattingIdentifier: FormattingIdentifier {
        switch self {
        case .ordered:   return FormattingIdentifier.orderedlist
        case .unordered: return FormattingIdentifier.unorderedlist
        }
    }

    var description: String {
        switch self {
        case .ordered: return "Ordered List"
        case .unordered: return "Unordered List"
        }
    }

    var iconImage: UIImage? {
        return formattingIdentifier.iconImage
    }
}<|MERGE_RESOLUTION|>--- conflicted
+++ resolved
@@ -53,21 +53,7 @@
     private func setupRichTextView(_ textView: TextView) {
         textView.outputSerializer = DefaultHTMLSerializer(prettyPrint: true)
         
-<<<<<<< HEAD
-        if wordPressMode {
-            textView.inputTreeProcessor = GutenbergInputHTMLTreeProcessor()
-            textView.outputTreeProcessor = GutenbergOutputHTMLTreeProcessor()
-        }
-        
-        textView.inputProcessor = PipelineProcessor([CaptionShortcodePreProcessor(),
-                                                     VideoShortcodePreProcessor(),
-                                                     WPVideoShortcodePreProcessor()])
-        
-        textView.outputProcessor = PipelineProcessor([CaptionShortcodePostProcessor(),
-                                                      VideoShortcodePostProcessor()])
-=======
         textView.load(WordPressPlugin())
->>>>>>> fe738e7c
         
         let accessibilityLabel = NSLocalizedString("Rich Content", comment: "Post Rich content")
         self.configureDefaultProperties(for: textView, accessibilityLabel: accessibilityLabel)
