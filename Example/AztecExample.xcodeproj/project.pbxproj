// !$*UTF8*$!
{
	archiveVersion = 1;
	classes = {
	};
	objectVersion = 46;
	objects = {

/* Begin PBXBuildFile section */
		59280F2A1D47CAF40083FB59 /* content.html in Resources */ = {isa = PBXBuildFile; fileRef = 59280F281D47CAF40083FB59 /* content.html */; };
		59280F2B1D47CAF40083FB59 /* SampleText.rtf in Resources */ = {isa = PBXBuildFile; fileRef = 59280F291D47CAF40083FB59 /* SampleText.rtf */; };
		592D62C91D8DF5590013EFF7 /* Aztec.framework in Copy Frameworks */ = {isa = PBXBuildFile; fileRef = 599F25771D8BD045002871D6 /* Aztec.framework */; settings = {ATTRIBUTES = (CodeSignOnCopy, RemoveHeadersOnCopy, ); }; };
		596719401D8BC60D00F18F7F /* Gridicons.framework in Frameworks */ = {isa = PBXBuildFile; fileRef = 5967193D1D8BC60D00F18F7F /* Gridicons.framework */; };
		599F25701D8BCF57002871D6 /* AppDelegate.swift in Sources */ = {isa = PBXBuildFile; fileRef = 599F256F1D8BCF57002871D6 /* AppDelegate.swift */; };
		599F25861D8BD998002871D6 /* Gridicons.framework in CopyFiles */ = {isa = PBXBuildFile; fileRef = 5967193D1D8BC60D00F18F7F /* Gridicons.framework */; settings = {ATTRIBUTES = (CodeSignOnCopy, RemoveHeadersOnCopy, ); }; };
		59D2873B1D8C599B00B99C80 /* AttachmentDetailsViewController.swift in Sources */ = {isa = PBXBuildFile; fileRef = 59D287391D8C599B00B99C80 /* AttachmentDetailsViewController.swift */; };
		607FACD81AFB9204008FA782 /* ViewController.swift in Sources */ = {isa = PBXBuildFile; fileRef = 607FACD71AFB9204008FA782 /* ViewController.swift */; };
		607FACDB1AFB9204008FA782 /* Main.storyboard in Resources */ = {isa = PBXBuildFile; fileRef = 607FACD91AFB9204008FA782 /* Main.storyboard */; };
		607FACDD1AFB9204008FA782 /* Images.xcassets in Resources */ = {isa = PBXBuildFile; fileRef = 607FACDC1AFB9204008FA782 /* Images.xcassets */; };
		607FACE01AFB9204008FA782 /* LaunchScreen.xib in Resources */ = {isa = PBXBuildFile; fileRef = 607FACDE1AFB9204008FA782 /* LaunchScreen.xib */; };
<<<<<<< HEAD
		782195A71F5FC1A500C6940E /* EditLinkPage.swift in Sources */ = {isa = PBXBuildFile; fileRef = 782195A61F5FC1A500C6940E /* EditLinkPage.swift */; };
		782195AA1F62B32200C6940E /* MediaDetailsPage.swift in Sources */ = {isa = PBXBuildFile; fileRef = 782195A91F62B32200C6940E /* MediaDetailsPage.swift */; };
		7829E0861F54D0340032C50F /* CameraRollPage.swift in Sources */ = {isa = PBXBuildFile; fileRef = 7829E0851F54D0340032C50F /* CameraRollPage.swift */; };
		7829E0891F58A6B60032C50F /* FormattingTests.swift in Sources */ = {isa = PBXBuildFile; fileRef = 7829E0881F58A6B60032C50F /* FormattingTests.swift */; };
		78E467861F3A929B00D8BDEA /* VSMobileCenterExtensions.framework in Frameworks */ = {isa = PBXBuildFile; fileRef = 78E467851F3A929B00D8BDEA /* VSMobileCenterExtensions.framework */; };
		78E4678A1F3A979F00D8BDEA /* VSMobileCenterExtensions.framework in CopyFiles */ = {isa = PBXBuildFile; fileRef = 78E467891F3A979F00D8BDEA /* VSMobileCenterExtensions.framework */; settings = {ATTRIBUTES = (CodeSignOnCopy, RemoveHeadersOnCopy, ); }; };
		78E4678F1F3A97E600D8BDEA /* EditorPage.swift in Sources */ = {isa = PBXBuildFile; fileRef = 78E4678D1F3A97E600D8BDEA /* EditorPage.swift */; };
		78E467901F3A97E600D8BDEA /* RootPage.swift in Sources */ = {isa = PBXBuildFile; fileRef = 78E4678E1F3A97E600D8BDEA /* RootPage.swift */; };
		78E467921F3A97EE00D8BDEA /* ImageTests.swift in Sources */ = {isa = PBXBuildFile; fileRef = 78E467911F3A97EE00D8BDEA /* ImageTests.swift */; };
		78E467951F3A97F600D8BDEA /* BasePage.swift in Sources */ = {isa = PBXBuildFile; fileRef = 78E467931F3A97F600D8BDEA /* BasePage.swift */; };
		78E467961F3A97F600D8BDEA /* BaseTest.swift in Sources */ = {isa = PBXBuildFile; fileRef = 78E467941F3A97F600D8BDEA /* BaseTest.swift */; };
		78E467991F3BEEC200D8BDEA /* PhotosPage.swift in Sources */ = {isa = PBXBuildFile; fileRef = 78E467981F3BEEC200D8BDEA /* PhotosPage.swift */; };
		B570B1C91E82D332008CF41E /* MoreAttachmentRenderer.swift in Sources */ = {isa = PBXBuildFile; fileRef = B570B1C81E82D332008CF41E /* MoreAttachmentRenderer.swift */; };
=======
		B570B1C91E82D332008CF41E /* SpecialTagAttachmentRenderer.swift in Sources */ = {isa = PBXBuildFile; fileRef = B570B1C81E82D332008CF41E /* SpecialTagAttachmentRenderer.swift */; };
>>>>>>> 4d257e3e
		B570B1CC1E82D343008CF41E /* CommentAttachmentRenderer.swift in Sources */ = {isa = PBXBuildFile; fileRef = B570B1CB1E82D343008CF41E /* CommentAttachmentRenderer.swift */; };
		B5AF89341E93ECE60051EFDB /* HTMLAttachmentRenderer.swift in Sources */ = {isa = PBXBuildFile; fileRef = B5AF89331E93ECE60051EFDB /* HTMLAttachmentRenderer.swift */; };
		B5DB1C371EC630E10005E623 /* UnknownEditorViewController.swift in Sources */ = {isa = PBXBuildFile; fileRef = B5DB1C361EC630E10005E623 /* UnknownEditorViewController.swift */; };
		E63EF92B1D36A60B00B5BA4B /* EditorDemoController.swift in Sources */ = {isa = PBXBuildFile; fileRef = E63EF92A1D36A60B00B5BA4B /* EditorDemoController.swift */; };
		F13CE5421F4DD2520043368D /* CaptionShortcodePreProcessor.swift in Sources */ = {isa = PBXBuildFile; fileRef = F13CE5411F4DD2520043368D /* CaptionShortcodePreProcessor.swift */; };
		F13CE5461F4DD8930043368D /* CaptionShortcodePostProcessor.swift in Sources */ = {isa = PBXBuildFile; fileRef = F13CE5451F4DD8930043368D /* CaptionShortcodePostProcessor.swift */; };
		F13CE5481F4DD99D0043368D /* WPVideoShortcodePreProcessor.swift in Sources */ = {isa = PBXBuildFile; fileRef = F13CE5471F4DD99D0043368D /* WPVideoShortcodePreProcessor.swift */; };
		F13CE54A1F4DDA8B0043368D /* VideoShortcodePreProcessor.swift in Sources */ = {isa = PBXBuildFile; fileRef = F13CE5491F4DDA8B0043368D /* VideoShortcodePreProcessor.swift */; };
		F13CE54C1F4DDB3A0043368D /* VideoShortcodePostProcessor.swift in Sources */ = {isa = PBXBuildFile; fileRef = F13CE54B1F4DDB3A0043368D /* VideoShortcodePostProcessor.swift */; };
		FF6691C21E76CF9200C6A703 /* OptionsTableView.swift in Sources */ = {isa = PBXBuildFile; fileRef = FF6691C11E76CF9200C6A703 /* OptionsTableView.swift */; };
		FF9AF5481DB0E4E200C42ED3 /* AttachmentDetailsViewController.storyboard in Resources */ = {isa = PBXBuildFile; fileRef = FF9AF5471DB0E4E200C42ED3 /* AttachmentDetailsViewController.storyboard */; };
		FFD06EA41EC3C5350072AD85 /* ShortcodeProcessor.swift in Sources */ = {isa = PBXBuildFile; fileRef = FFD06EA31EC3C5350072AD85 /* ShortcodeProcessor.swift */; };
		FFD06EA71EC474500072AD85 /* ShortcodeProcessorTests.swift in Sources */ = {isa = PBXBuildFile; fileRef = FFD06EA61EC474500072AD85 /* ShortcodeProcessorTests.swift */; };
/* End PBXBuildFile section */

/* Begin PBXContainerItemProxy section */
		599F25761D8BD045002871D6 /* PBXContainerItemProxy */ = {
			isa = PBXContainerItemProxy;
			containerPortal = 599F25711D8BD044002871D6 /* Aztec.xcodeproj */;
			proxyType = 2;
			remoteGlobalIDString = 5951CB8E1D8BC93600E1866F;
			remoteInfo = Aztec;
		};
		599F25781D8BD045002871D6 /* PBXContainerItemProxy */ = {
			isa = PBXContainerItemProxy;
			containerPortal = 599F25711D8BD044002871D6 /* Aztec.xcodeproj */;
			proxyType = 2;
			remoteGlobalIDString = 5951CB971D8BC93600E1866F;
			remoteInfo = AztecTests;
		};
		599F257C1D8BD06E002871D6 /* PBXContainerItemProxy */ = {
			isa = PBXContainerItemProxy;
			containerPortal = 599F25711D8BD044002871D6 /* Aztec.xcodeproj */;
			proxyType = 1;
			remoteGlobalIDString = 5951CB8D1D8BC93600E1866F;
			remoteInfo = Aztec;
		};
		607FACE61AFB9204008FA782 /* PBXContainerItemProxy */ = {
			isa = PBXContainerItemProxy;
			containerPortal = 607FACC81AFB9204008FA782 /* Project object */;
			proxyType = 1;
			remoteGlobalIDString = 607FACCF1AFB9204008FA782;
			remoteInfo = "WordPress-Aztec-iOS";
		};
		CC400F1C1E9EC04200859AB4 /* PBXContainerItemProxy */ = {
			isa = PBXContainerItemProxy;
			containerPortal = 607FACC81AFB9204008FA782 /* Project object */;
			proxyType = 1;
			remoteGlobalIDString = 607FACCF1AFB9204008FA782;
			remoteInfo = AztecExample;
		};
/* End PBXContainerItemProxy section */

/* Begin PBXCopyFilesBuildPhase section */
		592D62C71D8DF5500013EFF7 /* Copy Frameworks */ = {
			isa = PBXCopyFilesBuildPhase;
			buildActionMask = 2147483647;
			dstPath = "";
			dstSubfolderSpec = 10;
			files = (
				592D62C91D8DF5590013EFF7 /* Aztec.framework in Copy Frameworks */,
			);
			name = "Copy Frameworks";
			runOnlyForDeploymentPostprocessing = 0;
		};
		599F25831D8BD987002871D6 /* CopyFiles */ = {
			isa = PBXCopyFilesBuildPhase;
			buildActionMask = 2147483647;
			dstPath = "";
			dstSubfolderSpec = 10;
			files = (
				599F25861D8BD998002871D6 /* Gridicons.framework in CopyFiles */,
			);
			runOnlyForDeploymentPostprocessing = 0;
		};
		78E467881F3A96AA00D8BDEA /* CopyFiles */ = {
			isa = PBXCopyFilesBuildPhase;
			buildActionMask = 2147483647;
			dstPath = "";
			dstSubfolderSpec = 10;
			files = (
				78E4678A1F3A979F00D8BDEA /* VSMobileCenterExtensions.framework in CopyFiles */,
			);
			runOnlyForDeploymentPostprocessing = 0;
		};
/* End PBXCopyFilesBuildPhase section */

/* Begin PBXFileReference section */
		59280F281D47CAF40083FB59 /* content.html */ = {isa = PBXFileReference; fileEncoding = 4; lastKnownFileType = text.html; path = content.html; sourceTree = "<group>"; };
		59280F291D47CAF40083FB59 /* SampleText.rtf */ = {isa = PBXFileReference; fileEncoding = 4; lastKnownFileType = text.rtf; path = SampleText.rtf; sourceTree = "<group>"; };
		5967193D1D8BC60D00F18F7F /* Gridicons.framework */ = {isa = PBXFileReference; lastKnownFileType = wrapper.framework; name = Gridicons.framework; path = Carthage/Build/iOS/Gridicons.framework; sourceTree = "<group>"; };
		599F256F1D8BCF57002871D6 /* AppDelegate.swift */ = {isa = PBXFileReference; fileEncoding = 4; lastKnownFileType = sourcecode.swift; path = AppDelegate.swift; sourceTree = "<group>"; };
		599F25711D8BD044002871D6 /* Aztec.xcodeproj */ = {isa = PBXFileReference; lastKnownFileType = "wrapper.pb-project"; name = Aztec.xcodeproj; path = ../Aztec.xcodeproj; sourceTree = "<group>"; };
		59D287391D8C599B00B99C80 /* AttachmentDetailsViewController.swift */ = {isa = PBXFileReference; fileEncoding = 4; lastKnownFileType = sourcecode.swift; path = AttachmentDetailsViewController.swift; sourceTree = "<group>"; };
		607FACD01AFB9204008FA782 /* AztecExample.app */ = {isa = PBXFileReference; explicitFileType = wrapper.application; includeInIndex = 0; path = AztecExample.app; sourceTree = BUILT_PRODUCTS_DIR; };
		607FACD41AFB9204008FA782 /* Info.plist */ = {isa = PBXFileReference; lastKnownFileType = text.plist.xml; path = Info.plist; sourceTree = "<group>"; };
		607FACD71AFB9204008FA782 /* ViewController.swift */ = {isa = PBXFileReference; lastKnownFileType = sourcecode.swift; path = ViewController.swift; sourceTree = "<group>"; };
		607FACDA1AFB9204008FA782 /* Base */ = {isa = PBXFileReference; lastKnownFileType = file.storyboard; name = Base; path = Base.lproj/Main.storyboard; sourceTree = "<group>"; };
		607FACDC1AFB9204008FA782 /* Images.xcassets */ = {isa = PBXFileReference; lastKnownFileType = folder.assetcatalog; path = Images.xcassets; sourceTree = "<group>"; };
		607FACDF1AFB9204008FA782 /* Base */ = {isa = PBXFileReference; lastKnownFileType = file.xib; name = Base; path = Base.lproj/LaunchScreen.xib; sourceTree = "<group>"; };
		607FACE51AFB9204008FA782 /* AztecExample-Tests.xctest */ = {isa = PBXFileReference; explicitFileType = wrapper.cfbundle; includeInIndex = 0; path = "AztecExample-Tests.xctest"; sourceTree = BUILT_PRODUCTS_DIR; };
		607FACEA1AFB9204008FA782 /* Info.plist */ = {isa = PBXFileReference; lastKnownFileType = text.plist.xml; path = Info.plist; sourceTree = "<group>"; };
<<<<<<< HEAD
		782195A61F5FC1A500C6940E /* EditLinkPage.swift */ = {isa = PBXFileReference; fileEncoding = 4; lastKnownFileType = sourcecode.swift; path = EditLinkPage.swift; sourceTree = "<group>"; };
		782195A91F62B32200C6940E /* MediaDetailsPage.swift */ = {isa = PBXFileReference; fileEncoding = 4; lastKnownFileType = sourcecode.swift; path = MediaDetailsPage.swift; sourceTree = "<group>"; };
		7829E0851F54D0340032C50F /* CameraRollPage.swift */ = {isa = PBXFileReference; fileEncoding = 4; lastKnownFileType = sourcecode.swift; path = CameraRollPage.swift; sourceTree = "<group>"; };
		7829E0881F58A6B60032C50F /* FormattingTests.swift */ = {isa = PBXFileReference; fileEncoding = 4; lastKnownFileType = sourcecode.swift; path = FormattingTests.swift; sourceTree = "<group>"; };
		78E467851F3A929B00D8BDEA /* VSMobileCenterExtensions.framework */ = {isa = PBXFileReference; lastKnownFileType = wrapper.framework; name = VSMobileCenterExtensions.framework; path = Carthage/Build/iOS/VSMobileCenterExtensions.framework; sourceTree = "<group>"; };
		78E467891F3A979F00D8BDEA /* VSMobileCenterExtensions.framework */ = {isa = PBXFileReference; lastKnownFileType = wrapper.framework; name = VSMobileCenterExtensions.framework; path = Carthage/Build/iOS/VSMobileCenterExtensions.framework; sourceTree = "<group>"; };
		78E4678D1F3A97E600D8BDEA /* EditorPage.swift */ = {isa = PBXFileReference; fileEncoding = 4; lastKnownFileType = sourcecode.swift; path = EditorPage.swift; sourceTree = "<group>"; };
		78E4678E1F3A97E600D8BDEA /* RootPage.swift */ = {isa = PBXFileReference; fileEncoding = 4; lastKnownFileType = sourcecode.swift; path = RootPage.swift; sourceTree = "<group>"; };
		78E467911F3A97EE00D8BDEA /* ImageTests.swift */ = {isa = PBXFileReference; fileEncoding = 4; lastKnownFileType = sourcecode.swift; path = ImageTests.swift; sourceTree = "<group>"; };
		78E467931F3A97F600D8BDEA /* BasePage.swift */ = {isa = PBXFileReference; fileEncoding = 4; lastKnownFileType = sourcecode.swift; path = BasePage.swift; sourceTree = "<group>"; };
		78E467941F3A97F600D8BDEA /* BaseTest.swift */ = {isa = PBXFileReference; fileEncoding = 4; lastKnownFileType = sourcecode.swift; path = BaseTest.swift; sourceTree = "<group>"; };
		78E467981F3BEEC200D8BDEA /* PhotosPage.swift */ = {isa = PBXFileReference; fileEncoding = 4; lastKnownFileType = sourcecode.swift; path = PhotosPage.swift; sourceTree = "<group>"; };
		B570B1C81E82D332008CF41E /* MoreAttachmentRenderer.swift */ = {isa = PBXFileReference; fileEncoding = 4; lastKnownFileType = sourcecode.swift; path = MoreAttachmentRenderer.swift; sourceTree = "<group>"; };
=======
		B570B1C81E82D332008CF41E /* SpecialTagAttachmentRenderer.swift */ = {isa = PBXFileReference; fileEncoding = 4; lastKnownFileType = sourcecode.swift; path = SpecialTagAttachmentRenderer.swift; sourceTree = "<group>"; };
>>>>>>> 4d257e3e
		B570B1CB1E82D343008CF41E /* CommentAttachmentRenderer.swift */ = {isa = PBXFileReference; fileEncoding = 4; lastKnownFileType = sourcecode.swift; path = CommentAttachmentRenderer.swift; sourceTree = "<group>"; };
		B5AF89331E93ECE60051EFDB /* HTMLAttachmentRenderer.swift */ = {isa = PBXFileReference; fileEncoding = 4; lastKnownFileType = sourcecode.swift; path = HTMLAttachmentRenderer.swift; sourceTree = "<group>"; };
		B5DB1C361EC630E10005E623 /* UnknownEditorViewController.swift */ = {isa = PBXFileReference; fileEncoding = 4; lastKnownFileType = sourcecode.swift; path = UnknownEditorViewController.swift; sourceTree = "<group>"; };
		CC400F171E9EC04200859AB4 /* AztecUITests.xctest */ = {isa = PBXFileReference; explicitFileType = wrapper.cfbundle; includeInIndex = 0; path = AztecUITests.xctest; sourceTree = BUILT_PRODUCTS_DIR; };
		CC400F1B1E9EC04200859AB4 /* Info.plist */ = {isa = PBXFileReference; lastKnownFileType = text.plist.xml; path = Info.plist; sourceTree = "<group>"; };
		E63EF92A1D36A60B00B5BA4B /* EditorDemoController.swift */ = {isa = PBXFileReference; fileEncoding = 4; lastKnownFileType = sourcecode.swift; path = EditorDemoController.swift; sourceTree = "<group>"; };
		F13CE5411F4DD2520043368D /* CaptionShortcodePreProcessor.swift */ = {isa = PBXFileReference; fileEncoding = 4; lastKnownFileType = sourcecode.swift; path = CaptionShortcodePreProcessor.swift; sourceTree = "<group>"; };
		F13CE5451F4DD8930043368D /* CaptionShortcodePostProcessor.swift */ = {isa = PBXFileReference; fileEncoding = 4; lastKnownFileType = sourcecode.swift; path = CaptionShortcodePostProcessor.swift; sourceTree = "<group>"; };
		F13CE5471F4DD99D0043368D /* WPVideoShortcodePreProcessor.swift */ = {isa = PBXFileReference; fileEncoding = 4; lastKnownFileType = sourcecode.swift; path = WPVideoShortcodePreProcessor.swift; sourceTree = "<group>"; };
		F13CE5491F4DDA8B0043368D /* VideoShortcodePreProcessor.swift */ = {isa = PBXFileReference; fileEncoding = 4; lastKnownFileType = sourcecode.swift; path = VideoShortcodePreProcessor.swift; sourceTree = "<group>"; };
		F13CE54B1F4DDB3A0043368D /* VideoShortcodePostProcessor.swift */ = {isa = PBXFileReference; fileEncoding = 4; lastKnownFileType = sourcecode.swift; path = VideoShortcodePostProcessor.swift; sourceTree = "<group>"; };
		FF6691C11E76CF9200C6A703 /* OptionsTableView.swift */ = {isa = PBXFileReference; fileEncoding = 4; lastKnownFileType = sourcecode.swift; path = OptionsTableView.swift; sourceTree = "<group>"; };
		FF9AF5471DB0E4E200C42ED3 /* AttachmentDetailsViewController.storyboard */ = {isa = PBXFileReference; fileEncoding = 4; lastKnownFileType = file.storyboard; path = AttachmentDetailsViewController.storyboard; sourceTree = "<group>"; };
		FFD06EA31EC3C5350072AD85 /* ShortcodeProcessor.swift */ = {isa = PBXFileReference; fileEncoding = 4; lastKnownFileType = sourcecode.swift; path = ShortcodeProcessor.swift; sourceTree = "<group>"; };
		FFD06EA61EC474500072AD85 /* ShortcodeProcessorTests.swift */ = {isa = PBXFileReference; fileEncoding = 4; lastKnownFileType = sourcecode.swift; path = ShortcodeProcessorTests.swift; sourceTree = "<group>"; };
/* End PBXFileReference section */

/* Begin PBXFrameworksBuildPhase section */
		607FACCD1AFB9204008FA782 /* Frameworks */ = {
			isa = PBXFrameworksBuildPhase;
			buildActionMask = 2147483647;
			files = (
				596719401D8BC60D00F18F7F /* Gridicons.framework in Frameworks */,
			);
			runOnlyForDeploymentPostprocessing = 0;
		};
		607FACE21AFB9204008FA782 /* Frameworks */ = {
			isa = PBXFrameworksBuildPhase;
			buildActionMask = 2147483647;
			files = (
			);
			runOnlyForDeploymentPostprocessing = 0;
		};
		CC400F141E9EC04200859AB4 /* Frameworks */ = {
			isa = PBXFrameworksBuildPhase;
			buildActionMask = 2147483647;
			files = (
				78E467861F3A929B00D8BDEA /* VSMobileCenterExtensions.framework in Frameworks */,
			);
			runOnlyForDeploymentPostprocessing = 0;
		};
/* End PBXFrameworksBuildPhase section */

/* Begin PBXGroup section */
		02ECB379638AE0CDEAB24BEC /* Frameworks */ = {
			isa = PBXGroup;
			children = (
				78E467851F3A929B00D8BDEA /* VSMobileCenterExtensions.framework */,
				5967193D1D8BC60D00F18F7F /* Gridicons.framework */,
			);
			name = Frameworks;
			sourceTree = "<group>";
		};
		59280F271D47CAF40083FB59 /* SampleContent */ = {
			isa = PBXGroup;
			children = (
				59280F281D47CAF40083FB59 /* content.html */,
				59280F291D47CAF40083FB59 /* SampleText.rtf */,
			);
			path = SampleContent;
			sourceTree = "<group>";
		};
		599F25721D8BD044002871D6 /* Products */ = {
			isa = PBXGroup;
			children = (
				599F25771D8BD045002871D6 /* Aztec.framework */,
				599F25791D8BD045002871D6 /* AztecTests.xctest */,
			);
			name = Products;
			sourceTree = "<group>";
		};
		599F257B1D8BD058002871D6 /* Dependencies */ = {
			isa = PBXGroup;
			children = (
				599F25711D8BD044002871D6 /* Aztec.xcodeproj */,
			);
			name = Dependencies;
			sourceTree = "<group>";
		};
		607FACC71AFB9204008FA782 = {
			isa = PBXGroup;
			children = (
				78E467891F3A979F00D8BDEA /* VSMobileCenterExtensions.framework */,
				607FACD21AFB9204008FA782 /* Example for WordPress-Aztec-iOS */,
				607FACE81AFB9204008FA782 /* Tests */,
				CC400F181E9EC04200859AB4 /* AztecUITests */,
				02ECB379638AE0CDEAB24BEC /* Frameworks */,
				607FACD11AFB9204008FA782 /* Products */,
				599F257B1D8BD058002871D6 /* Dependencies */,
			);
			sourceTree = "<group>";
		};
		607FACD11AFB9204008FA782 /* Products */ = {
			isa = PBXGroup;
			children = (
				607FACD01AFB9204008FA782 /* AztecExample.app */,
				607FACE51AFB9204008FA782 /* AztecExample-Tests.xctest */,
				CC400F171E9EC04200859AB4 /* AztecUITests.xctest */,
			);
			name = Products;
			sourceTree = "<group>";
		};
		607FACD21AFB9204008FA782 /* Example for WordPress-Aztec-iOS */ = {
			isa = PBXGroup;
			children = (
				FF9D82941ED452340080ACAF /* Processors */,
				B570B1CD1E82D349008CF41E /* Renders */,
				599F256F1D8BCF57002871D6 /* AppDelegate.swift */,
				59D287391D8C599B00B99C80 /* AttachmentDetailsViewController.swift */,
				FF9AF5471DB0E4E200C42ED3 /* AttachmentDetailsViewController.storyboard */,
				607FACD71AFB9204008FA782 /* ViewController.swift */,
				E63EF92A1D36A60B00B5BA4B /* EditorDemoController.swift */,
				B5DB1C361EC630E10005E623 /* UnknownEditorViewController.swift */,
				607FACD91AFB9204008FA782 /* Main.storyboard */,
				607FACDC1AFB9204008FA782 /* Images.xcassets */,
				607FACDE1AFB9204008FA782 /* LaunchScreen.xib */,
				59280F271D47CAF40083FB59 /* SampleContent */,
				607FACD31AFB9204008FA782 /* Supporting Files */,
				FF6691C11E76CF9200C6A703 /* OptionsTableView.swift */,
			);
			name = "Example for WordPress-Aztec-iOS";
			path = Example;
			sourceTree = "<group>";
		};
		607FACD31AFB9204008FA782 /* Supporting Files */ = {
			isa = PBXGroup;
			children = (
				607FACD41AFB9204008FA782 /* Info.plist */,
			);
			name = "Supporting Files";
			sourceTree = "<group>";
		};
		607FACE81AFB9204008FA782 /* Tests */ = {
			isa = PBXGroup;
			children = (
				607FACE91AFB9204008FA782 /* Supporting Files */,
				FFD06EA61EC474500072AD85 /* ShortcodeProcessorTests.swift */,
			);
			path = Tests;
			sourceTree = "<group>";
		};
		607FACE91AFB9204008FA782 /* Supporting Files */ = {
			isa = PBXGroup;
			children = (
				607FACEA1AFB9204008FA782 /* Info.plist */,
			);
			name = "Supporting Files";
			sourceTree = "<group>";
		};
		78E4678B1F3A97C400D8BDEA /* Tests */ = {
			isa = PBXGroup;
			children = (
				78E467911F3A97EE00D8BDEA /* ImageTests.swift */,
				7829E0881F58A6B60032C50F /* FormattingTests.swift */,
			);
			name = Tests;
			sourceTree = "<group>";
		};
		78E4678C1F3A97DA00D8BDEA /* Pages */ = {
			isa = PBXGroup;
			children = (
				78E4678D1F3A97E600D8BDEA /* EditorPage.swift */,
				78E4678E1F3A97E600D8BDEA /* RootPage.swift */,
				78E467981F3BEEC200D8BDEA /* PhotosPage.swift */,
				7829E0851F54D0340032C50F /* CameraRollPage.swift */,
				782195A61F5FC1A500C6940E /* EditLinkPage.swift */,
				782195A91F62B32200C6940E /* MediaDetailsPage.swift */,
			);
			name = Pages;
			sourceTree = "<group>";
		};
		B570B1CD1E82D349008CF41E /* Renders */ = {
			isa = PBXGroup;
			children = (
				B570B1CB1E82D343008CF41E /* CommentAttachmentRenderer.swift */,
				B570B1C81E82D332008CF41E /* SpecialTagAttachmentRenderer.swift */,
				B5AF89331E93ECE60051EFDB /* HTMLAttachmentRenderer.swift */,
			);
			name = Renders;
			sourceTree = "<group>";
		};
		CC400F181E9EC04200859AB4 /* AztecUITests */ = {
			isa = PBXGroup;
			children = (
				78E467931F3A97F600D8BDEA /* BasePage.swift */,
				78E467941F3A97F600D8BDEA /* BaseTest.swift */,
				78E4678C1F3A97DA00D8BDEA /* Pages */,
				78E4678B1F3A97C400D8BDEA /* Tests */,
				CC400F1B1E9EC04200859AB4 /* Info.plist */,
			);
			path = AztecUITests;
			sourceTree = "<group>";
		};
		FF9D82941ED452340080ACAF /* Processors */ = {
			isa = PBXGroup;
			children = (
				F13CE5411F4DD2520043368D /* CaptionShortcodePreProcessor.swift */,
				F13CE5451F4DD8930043368D /* CaptionShortcodePostProcessor.swift */,
				FFD06EA31EC3C5350072AD85 /* ShortcodeProcessor.swift */,
				F13CE5491F4DDA8B0043368D /* VideoShortcodePreProcessor.swift */,
				F13CE54B1F4DDB3A0043368D /* VideoShortcodePostProcessor.swift */,
				F13CE5471F4DD99D0043368D /* WPVideoShortcodePreProcessor.swift */,
			);
			name = Processors;
			sourceTree = "<group>";
		};
/* End PBXGroup section */

/* Begin PBXNativeTarget section */
		607FACCF1AFB9204008FA782 /* AztecExample */ = {
			isa = PBXNativeTarget;
			buildConfigurationList = 607FACEF1AFB9204008FA782 /* Build configuration list for PBXNativeTarget "AztecExample" */;
			buildPhases = (
				607FACCC1AFB9204008FA782 /* Sources */,
				607FACCD1AFB9204008FA782 /* Frameworks */,
				607FACCE1AFB9204008FA782 /* Resources */,
				599F25831D8BD987002871D6 /* CopyFiles */,
				592D62C71D8DF5500013EFF7 /* Copy Frameworks */,
			);
			buildRules = (
			);
			dependencies = (
				599F257D1D8BD06E002871D6 /* PBXTargetDependency */,
			);
			name = AztecExample;
			productName = "WordPress-Aztec-iOS";
			productReference = 607FACD01AFB9204008FA782 /* AztecExample.app */;
			productType = "com.apple.product-type.application";
		};
		607FACE41AFB9204008FA782 /* AztecExample-Tests */ = {
			isa = PBXNativeTarget;
			buildConfigurationList = 607FACF21AFB9204008FA782 /* Build configuration list for PBXNativeTarget "AztecExample-Tests" */;
			buildPhases = (
				607FACE11AFB9204008FA782 /* Sources */,
				607FACE21AFB9204008FA782 /* Frameworks */,
				607FACE31AFB9204008FA782 /* Resources */,
			);
			buildRules = (
			);
			dependencies = (
				607FACE71AFB9204008FA782 /* PBXTargetDependency */,
			);
			name = "AztecExample-Tests";
			productName = Tests;
			productReference = 607FACE51AFB9204008FA782 /* AztecExample-Tests.xctest */;
			productType = "com.apple.product-type.bundle.unit-test";
		};
		CC400F161E9EC04200859AB4 /* AztecUITests */ = {
			isa = PBXNativeTarget;
			buildConfigurationList = CC400F231E9EC04200859AB4 /* Build configuration list for PBXNativeTarget "AztecUITests" */;
			buildPhases = (
				CC400F131E9EC04200859AB4 /* Sources */,
				CC400F141E9EC04200859AB4 /* Frameworks */,
				CC400F151E9EC04200859AB4 /* Resources */,
				78E467881F3A96AA00D8BDEA /* CopyFiles */,
			);
			buildRules = (
			);
			dependencies = (
				CC400F1D1E9EC04200859AB4 /* PBXTargetDependency */,
			);
			name = AztecUITests;
			productName = AztecUITests;
			productReference = CC400F171E9EC04200859AB4 /* AztecUITests.xctest */;
			productType = "com.apple.product-type.bundle.ui-testing";
		};
/* End PBXNativeTarget section */

/* Begin PBXProject section */
		607FACC81AFB9204008FA782 /* Project object */ = {
			isa = PBXProject;
			attributes = {
				LastSwiftUpdateCheck = 0830;
				LastUpgradeCheck = 0900;
				ORGANIZATIONNAME = "Automattic Inc.";
				TargetAttributes = {
					607FACCF1AFB9204008FA782 = {
						CreatedOnToolsVersion = 6.3.1;
						DevelopmentTeam = PZYM8XX95Q;
						LastSwiftMigration = 0800;
						ProvisioningStyle = Manual;
					};
					607FACE41AFB9204008FA782 = {
						CreatedOnToolsVersion = 6.3.1;
						LastSwiftMigration = 0830;
						ProvisioningStyle = Manual;
						TestTargetID = 607FACCF1AFB9204008FA782;
					};
					CC400F161E9EC04200859AB4 = {
						CreatedOnToolsVersion = 8.3.1;
						ProvisioningStyle = Automatic;
						TestTargetID = 607FACCF1AFB9204008FA782;
					};
				};
			};
			buildConfigurationList = 607FACCB1AFB9204008FA782 /* Build configuration list for PBXProject "AztecExample" */;
			compatibilityVersion = "Xcode 3.2";
			developmentRegion = English;
			hasScannedForEncodings = 0;
			knownRegions = (
				en,
				Base,
			);
			mainGroup = 607FACC71AFB9204008FA782;
			productRefGroup = 607FACD11AFB9204008FA782 /* Products */;
			projectDirPath = "";
			projectReferences = (
				{
					ProductGroup = 599F25721D8BD044002871D6 /* Products */;
					ProjectRef = 599F25711D8BD044002871D6 /* Aztec.xcodeproj */;
				},
			);
			projectRoot = "";
			targets = (
				607FACCF1AFB9204008FA782 /* AztecExample */,
				607FACE41AFB9204008FA782 /* AztecExample-Tests */,
				CC400F161E9EC04200859AB4 /* AztecUITests */,
			);
		};
/* End PBXProject section */

/* Begin PBXReferenceProxy section */
		599F25771D8BD045002871D6 /* Aztec.framework */ = {
			isa = PBXReferenceProxy;
			fileType = wrapper.framework;
			path = Aztec.framework;
			remoteRef = 599F25761D8BD045002871D6 /* PBXContainerItemProxy */;
			sourceTree = BUILT_PRODUCTS_DIR;
		};
		599F25791D8BD045002871D6 /* AztecTests.xctest */ = {
			isa = PBXReferenceProxy;
			fileType = wrapper.cfbundle;
			path = AztecTests.xctest;
			remoteRef = 599F25781D8BD045002871D6 /* PBXContainerItemProxy */;
			sourceTree = BUILT_PRODUCTS_DIR;
		};
/* End PBXReferenceProxy section */

/* Begin PBXResourcesBuildPhase section */
		607FACCE1AFB9204008FA782 /* Resources */ = {
			isa = PBXResourcesBuildPhase;
			buildActionMask = 2147483647;
			files = (
				607FACDB1AFB9204008FA782 /* Main.storyboard in Resources */,
				607FACE01AFB9204008FA782 /* LaunchScreen.xib in Resources */,
				59280F2A1D47CAF40083FB59 /* content.html in Resources */,
				59280F2B1D47CAF40083FB59 /* SampleText.rtf in Resources */,
				607FACDD1AFB9204008FA782 /* Images.xcassets in Resources */,
				FF9AF5481DB0E4E200C42ED3 /* AttachmentDetailsViewController.storyboard in Resources */,
			);
			runOnlyForDeploymentPostprocessing = 0;
		};
		607FACE31AFB9204008FA782 /* Resources */ = {
			isa = PBXResourcesBuildPhase;
			buildActionMask = 2147483647;
			files = (
			);
			runOnlyForDeploymentPostprocessing = 0;
		};
		CC400F151E9EC04200859AB4 /* Resources */ = {
			isa = PBXResourcesBuildPhase;
			buildActionMask = 2147483647;
			files = (
			);
			runOnlyForDeploymentPostprocessing = 0;
		};
/* End PBXResourcesBuildPhase section */

/* Begin PBXSourcesBuildPhase section */
		607FACCC1AFB9204008FA782 /* Sources */ = {
			isa = PBXSourcesBuildPhase;
			buildActionMask = 2147483647;
			files = (
				B5DB1C371EC630E10005E623 /* UnknownEditorViewController.swift in Sources */,
				F13CE5461F4DD8930043368D /* CaptionShortcodePostProcessor.swift in Sources */,
				F13CE5421F4DD2520043368D /* CaptionShortcodePreProcessor.swift in Sources */,
				599F25701D8BCF57002871D6 /* AppDelegate.swift in Sources */,
				F13CE54A1F4DDA8B0043368D /* VideoShortcodePreProcessor.swift in Sources */,
				F13CE5481F4DD99D0043368D /* WPVideoShortcodePreProcessor.swift in Sources */,
				FFD06EA41EC3C5350072AD85 /* ShortcodeProcessor.swift in Sources */,
				59D2873B1D8C599B00B99C80 /* AttachmentDetailsViewController.swift in Sources */,
				FF6691C21E76CF9200C6A703 /* OptionsTableView.swift in Sources */,
				B570B1CC1E82D343008CF41E /* CommentAttachmentRenderer.swift in Sources */,
				B5AF89341E93ECE60051EFDB /* HTMLAttachmentRenderer.swift in Sources */,
				E63EF92B1D36A60B00B5BA4B /* EditorDemoController.swift in Sources */,
				607FACD81AFB9204008FA782 /* ViewController.swift in Sources */,
				F13CE54C1F4DDB3A0043368D /* VideoShortcodePostProcessor.swift in Sources */,
				B570B1C91E82D332008CF41E /* SpecialTagAttachmentRenderer.swift in Sources */,
			);
			runOnlyForDeploymentPostprocessing = 0;
		};
		607FACE11AFB9204008FA782 /* Sources */ = {
			isa = PBXSourcesBuildPhase;
			buildActionMask = 2147483647;
			files = (
				FFD06EA71EC474500072AD85 /* ShortcodeProcessorTests.swift in Sources */,
			);
			runOnlyForDeploymentPostprocessing = 0;
		};
		CC400F131E9EC04200859AB4 /* Sources */ = {
			isa = PBXSourcesBuildPhase;
			buildActionMask = 2147483647;
			files = (
				782195A71F5FC1A500C6940E /* EditLinkPage.swift in Sources */,
				7829E0891F58A6B60032C50F /* FormattingTests.swift in Sources */,
				78E467921F3A97EE00D8BDEA /* ImageTests.swift in Sources */,
				78E467951F3A97F600D8BDEA /* BasePage.swift in Sources */,
				7829E0861F54D0340032C50F /* CameraRollPage.swift in Sources */,
				78E467901F3A97E600D8BDEA /* RootPage.swift in Sources */,
				78E467991F3BEEC200D8BDEA /* PhotosPage.swift in Sources */,
				782195AA1F62B32200C6940E /* MediaDetailsPage.swift in Sources */,
				78E467961F3A97F600D8BDEA /* BaseTest.swift in Sources */,
				78E4678F1F3A97E600D8BDEA /* EditorPage.swift in Sources */,
			);
			runOnlyForDeploymentPostprocessing = 0;
		};
/* End PBXSourcesBuildPhase section */

/* Begin PBXTargetDependency section */
		599F257D1D8BD06E002871D6 /* PBXTargetDependency */ = {
			isa = PBXTargetDependency;
			name = Aztec;
			targetProxy = 599F257C1D8BD06E002871D6 /* PBXContainerItemProxy */;
		};
		607FACE71AFB9204008FA782 /* PBXTargetDependency */ = {
			isa = PBXTargetDependency;
			target = 607FACCF1AFB9204008FA782 /* AztecExample */;
			targetProxy = 607FACE61AFB9204008FA782 /* PBXContainerItemProxy */;
		};
		CC400F1D1E9EC04200859AB4 /* PBXTargetDependency */ = {
			isa = PBXTargetDependency;
			target = 607FACCF1AFB9204008FA782 /* AztecExample */;
			targetProxy = CC400F1C1E9EC04200859AB4 /* PBXContainerItemProxy */;
		};
/* End PBXTargetDependency section */

/* Begin PBXVariantGroup section */
		607FACD91AFB9204008FA782 /* Main.storyboard */ = {
			isa = PBXVariantGroup;
			children = (
				607FACDA1AFB9204008FA782 /* Base */,
			);
			name = Main.storyboard;
			sourceTree = "<group>";
		};
		607FACDE1AFB9204008FA782 /* LaunchScreen.xib */ = {
			isa = PBXVariantGroup;
			children = (
				607FACDF1AFB9204008FA782 /* Base */,
			);
			name = LaunchScreen.xib;
			sourceTree = "<group>";
		};
/* End PBXVariantGroup section */

/* Begin XCBuildConfiguration section */
		607FACED1AFB9204008FA782 /* Debug */ = {
			isa = XCBuildConfiguration;
			buildSettings = {
				ALWAYS_SEARCH_USER_PATHS = NO;
				CLANG_CXX_LANGUAGE_STANDARD = "gnu++0x";
				CLANG_CXX_LIBRARY = "libc++";
				CLANG_ENABLE_MODULES = YES;
				CLANG_ENABLE_OBJC_ARC = YES;
				CLANG_WARN_BLOCK_CAPTURE_AUTORELEASING = YES;
				CLANG_WARN_BOOL_CONVERSION = YES;
				CLANG_WARN_COMMA = YES;
				CLANG_WARN_CONSTANT_CONVERSION = YES;
				CLANG_WARN_DIRECT_OBJC_ISA_USAGE = YES_ERROR;
				CLANG_WARN_EMPTY_BODY = YES;
				CLANG_WARN_ENUM_CONVERSION = YES;
				CLANG_WARN_INFINITE_RECURSION = YES;
				CLANG_WARN_INT_CONVERSION = YES;
				CLANG_WARN_NON_LITERAL_NULL_CONVERSION = YES;
				CLANG_WARN_OBJC_LITERAL_CONVERSION = YES;
				CLANG_WARN_OBJC_ROOT_CLASS = YES_ERROR;
				CLANG_WARN_RANGE_LOOP_ANALYSIS = YES;
				CLANG_WARN_STRICT_PROTOTYPES = YES;
				CLANG_WARN_SUSPICIOUS_MOVE = YES;
				CLANG_WARN_UNREACHABLE_CODE = YES;
				CLANG_WARN__DUPLICATE_METHOD_MATCH = YES;
				"CODE_SIGN_IDENTITY[sdk=iphoneos*]" = "iPhone Developer";
				COPY_PHASE_STRIP = NO;
				DEBUG_INFORMATION_FORMAT = "dwarf-with-dsym";
				ENABLE_STRICT_OBJC_MSGSEND = YES;
				ENABLE_TESTABILITY = YES;
				GCC_C_LANGUAGE_STANDARD = gnu99;
				GCC_DYNAMIC_NO_PIC = NO;
				GCC_NO_COMMON_BLOCKS = YES;
				GCC_OPTIMIZATION_LEVEL = 0;
				GCC_PREPROCESSOR_DEFINITIONS = (
					"DEBUG=1",
					"$(inherited)",
				);
				GCC_SYMBOLS_PRIVATE_EXTERN = NO;
				GCC_WARN_64_TO_32_BIT_CONVERSION = YES;
				GCC_WARN_ABOUT_RETURN_TYPE = YES_ERROR;
				GCC_WARN_UNDECLARED_SELECTOR = YES;
				GCC_WARN_UNINITIALIZED_AUTOS = YES_AGGRESSIVE;
				GCC_WARN_UNUSED_FUNCTION = YES;
				GCC_WARN_UNUSED_VARIABLE = YES;
				HEADER_SEARCH_PATHS = "$(SDKROOT)/usr/include/libxml2";
				IPHONEOS_DEPLOYMENT_TARGET = 9.0;
				MTL_ENABLE_DEBUG_INFO = YES;
				ONLY_ACTIVE_ARCH = YES;
				SDKROOT = iphoneos;
				SWIFT_OPTIMIZATION_LEVEL = "-Onone";
				SWIFT_VERSION = 3.0.1;
			};
			name = Debug;
		};
		607FACEE1AFB9204008FA782 /* Release */ = {
			isa = XCBuildConfiguration;
			buildSettings = {
				ALWAYS_SEARCH_USER_PATHS = NO;
				CLANG_CXX_LANGUAGE_STANDARD = "gnu++0x";
				CLANG_CXX_LIBRARY = "libc++";
				CLANG_ENABLE_MODULES = YES;
				CLANG_ENABLE_OBJC_ARC = YES;
				CLANG_WARN_BLOCK_CAPTURE_AUTORELEASING = YES;
				CLANG_WARN_BOOL_CONVERSION = YES;
				CLANG_WARN_COMMA = YES;
				CLANG_WARN_CONSTANT_CONVERSION = YES;
				CLANG_WARN_DIRECT_OBJC_ISA_USAGE = YES_ERROR;
				CLANG_WARN_EMPTY_BODY = YES;
				CLANG_WARN_ENUM_CONVERSION = YES;
				CLANG_WARN_INFINITE_RECURSION = YES;
				CLANG_WARN_INT_CONVERSION = YES;
				CLANG_WARN_NON_LITERAL_NULL_CONVERSION = YES;
				CLANG_WARN_OBJC_LITERAL_CONVERSION = YES;
				CLANG_WARN_OBJC_ROOT_CLASS = YES_ERROR;
				CLANG_WARN_RANGE_LOOP_ANALYSIS = YES;
				CLANG_WARN_STRICT_PROTOTYPES = YES;
				CLANG_WARN_SUSPICIOUS_MOVE = YES;
				CLANG_WARN_UNREACHABLE_CODE = YES;
				CLANG_WARN__DUPLICATE_METHOD_MATCH = YES;
				"CODE_SIGN_IDENTITY[sdk=iphoneos*]" = "iPhone Developer";
				COPY_PHASE_STRIP = NO;
				DEBUG_INFORMATION_FORMAT = "dwarf-with-dsym";
				ENABLE_NS_ASSERTIONS = NO;
				ENABLE_STRICT_OBJC_MSGSEND = YES;
				GCC_C_LANGUAGE_STANDARD = gnu99;
				GCC_NO_COMMON_BLOCKS = YES;
				GCC_WARN_64_TO_32_BIT_CONVERSION = YES;
				GCC_WARN_ABOUT_RETURN_TYPE = YES_ERROR;
				GCC_WARN_UNDECLARED_SELECTOR = YES;
				GCC_WARN_UNINITIALIZED_AUTOS = YES_AGGRESSIVE;
				GCC_WARN_UNUSED_FUNCTION = YES;
				GCC_WARN_UNUSED_VARIABLE = YES;
				HEADER_SEARCH_PATHS = "$(SDKROOT)/usr/include/libxml2";
				IPHONEOS_DEPLOYMENT_TARGET = 9.0;
				MTL_ENABLE_DEBUG_INFO = NO;
				SDKROOT = iphoneos;
				SWIFT_OPTIMIZATION_LEVEL = "-Owholemodule";
				SWIFT_VERSION = 3.0.1;
				VALIDATE_PRODUCT = YES;
			};
			name = Release;
		};
		607FACF01AFB9204008FA782 /* Debug */ = {
			isa = XCBuildConfiguration;
			buildSettings = {
				ASSETCATALOG_COMPILER_APPICON_NAME = AppIcon;
				"CODE_SIGN_IDENTITY[sdk=iphoneos*]" = "iPhone Developer";
				DEVELOPMENT_TEAM = PZYM8XX95Q;
				FRAMEWORK_SEARCH_PATHS = (
					"$(inherited)",
					"$(PROJECT_DIR)/Carthage/Build/iOS",
				);
				INFOPLIST_FILE = Example/Info.plist;
				LD_RUNPATH_SEARCH_PATHS = "$(inherited) @executable_path/Frameworks";
				MODULE_NAME = AztecExample;
				PRODUCT_BUNDLE_IDENTIFIER = org.wordpress.AztecExample;
				PRODUCT_NAME = "$(TARGET_NAME)";
				PROVISIONING_PROFILE = "";
				PROVISIONING_PROFILE_SPECIFIER = "Aztec Example Development";
				SWIFT_VERSION = 3.0;
				TARGETED_DEVICE_FAMILY = "1,2";
			};
			name = Debug;
		};
		607FACF11AFB9204008FA782 /* Release */ = {
			isa = XCBuildConfiguration;
			buildSettings = {
				ASSETCATALOG_COMPILER_APPICON_NAME = AppIcon;
				"CODE_SIGN_IDENTITY[sdk=iphoneos*]" = "iPhone Distribution: Automattic, Inc. (PZYM8XX95Q)";
				DEVELOPMENT_TEAM = PZYM8XX95Q;
				FRAMEWORK_SEARCH_PATHS = (
					"$(inherited)",
					"$(PROJECT_DIR)/Carthage/Build/iOS",
				);
				INFOPLIST_FILE = Example/Info.plist;
				LD_RUNPATH_SEARCH_PATHS = "$(inherited) @executable_path/Frameworks";
				MODULE_NAME = AztecExample;
				PRODUCT_BUNDLE_IDENTIFIER = org.wordpress.AztecExample.Release;
				PRODUCT_NAME = "$(TARGET_NAME)";
				PROVISIONING_PROFILE = "";
				PROVISIONING_PROFILE_SPECIFIER = "Aztec Example Ad Hoc";
				SWIFT_VERSION = 3.0;
				TARGETED_DEVICE_FAMILY = "1,2";
			};
			name = Release;
		};
		607FACF31AFB9204008FA782 /* Debug */ = {
			isa = XCBuildConfiguration;
			buildSettings = {
				BUNDLE_LOADER = "$(TEST_HOST)";
				CLANG_ENABLE_MODULES = YES;
				DEVELOPMENT_TEAM = "";
				GCC_PREPROCESSOR_DEFINITIONS = (
					"DEBUG=1",
					"$(inherited)",
				);
				INFOPLIST_FILE = Tests/Info.plist;
				LD_RUNPATH_SEARCH_PATHS = "$(inherited) @executable_path/Frameworks @loader_path/Frameworks";
				PRODUCT_BUNDLE_IDENTIFIER = "com.wordpress.$(PRODUCT_NAME:rfc1034identifier)";
				PRODUCT_NAME = "$(TARGET_NAME)";
				SWIFT_OPTIMIZATION_LEVEL = "-Onone";
				SWIFT_VERSION = 3.0;
				TEST_HOST = "$(BUILT_PRODUCTS_DIR)/AztecExample.app/AztecExample";
			};
			name = Debug;
		};
		607FACF41AFB9204008FA782 /* Release */ = {
			isa = XCBuildConfiguration;
			buildSettings = {
				BUNDLE_LOADER = "$(TEST_HOST)";
				CLANG_ENABLE_MODULES = YES;
				DEVELOPMENT_TEAM = "";
				INFOPLIST_FILE = Tests/Info.plist;
				LD_RUNPATH_SEARCH_PATHS = "$(inherited) @executable_path/Frameworks @loader_path/Frameworks";
				PRODUCT_BUNDLE_IDENTIFIER = "com.wordpress.$(PRODUCT_NAME:rfc1034identifier)";
				PRODUCT_NAME = "$(TARGET_NAME)";
				SWIFT_VERSION = 3.0;
				TEST_HOST = "$(BUILT_PRODUCTS_DIR)/AztecExample.app/AztecExample";
			};
			name = Release;
		};
		CC400F1E1E9EC04200859AB4 /* Debug */ = {
			isa = XCBuildConfiguration;
			buildSettings = {
				CLANG_ANALYZER_NONNULL = YES;
				CLANG_ANALYZER_NUMBER_OBJECT_CONVERSION = YES_AGGRESSIVE;
				CLANG_WARN_DOCUMENTATION_COMMENTS = YES;
				DEBUG_INFORMATION_FORMAT = dwarf;
				FRAMEWORK_SEARCH_PATHS = (
					"$(inherited)",
					"$(PROJECT_DIR)/Carthage/Build/iOS",
				);
				INFOPLIST_FILE = AztecUITests/Info.plist;
				IPHONEOS_DEPLOYMENT_TARGET = 10.3;
				LD_RUNPATH_SEARCH_PATHS = "$(inherited) @executable_path/Frameworks @loader_path/Frameworks";
				PRODUCT_BUNDLE_IDENTIFIER = WP.AztecUITests;
				PRODUCT_NAME = "$(TARGET_NAME)";
				SWIFT_ACTIVE_COMPILATION_CONDITIONS = DEBUG;
				SWIFT_VERSION = 3.0;
				TEST_TARGET_NAME = AztecExample;
			};
			name = Debug;
		};
		CC400F1F1E9EC04200859AB4 /* Release-Alpha */ = {
			isa = XCBuildConfiguration;
			buildSettings = {
				CLANG_ANALYZER_NONNULL = YES;
				CLANG_ANALYZER_NUMBER_OBJECT_CONVERSION = YES_AGGRESSIVE;
				CLANG_WARN_DOCUMENTATION_COMMENTS = YES;
				FRAMEWORK_SEARCH_PATHS = (
					"$(inherited)",
					"$(PROJECT_DIR)/Carthage/Build/iOS",
				);
				INFOPLIST_FILE = AztecUITests/Info.plist;
				IPHONEOS_DEPLOYMENT_TARGET = 10.3;
				LD_RUNPATH_SEARCH_PATHS = "$(inherited) @executable_path/Frameworks @loader_path/Frameworks";
				PRODUCT_BUNDLE_IDENTIFIER = WP.AztecUITests;
				PRODUCT_NAME = "$(TARGET_NAME)";
				SWIFT_VERSION = 3.0;
				TEST_TARGET_NAME = AztecExample;
			};
			name = "Release-Alpha";
		};
		CC400F201E9EC04200859AB4 /* Release */ = {
			isa = XCBuildConfiguration;
			buildSettings = {
				CLANG_ANALYZER_NONNULL = YES;
				CLANG_ANALYZER_NUMBER_OBJECT_CONVERSION = YES_AGGRESSIVE;
				CLANG_WARN_DOCUMENTATION_COMMENTS = YES;
				FRAMEWORK_SEARCH_PATHS = (
					"$(inherited)",
					"$(PROJECT_DIR)/Carthage/Build/iOS",
				);
				INFOPLIST_FILE = AztecUITests/Info.plist;
				IPHONEOS_DEPLOYMENT_TARGET = 10.3;
				LD_RUNPATH_SEARCH_PATHS = "$(inherited) @executable_path/Frameworks @loader_path/Frameworks";
				PRODUCT_BUNDLE_IDENTIFIER = WP.AztecUITests;
				PRODUCT_NAME = "$(TARGET_NAME)";
				SWIFT_VERSION = 3.0;
				TEST_TARGET_NAME = AztecExample;
			};
			name = Release;
		};
		CC400F211E9EC04200859AB4 /* Profiling */ = {
			isa = XCBuildConfiguration;
			buildSettings = {
				CLANG_ANALYZER_NONNULL = YES;
				CLANG_ANALYZER_NUMBER_OBJECT_CONVERSION = YES_AGGRESSIVE;
				CLANG_WARN_DOCUMENTATION_COMMENTS = YES;
				FRAMEWORK_SEARCH_PATHS = (
					"$(inherited)",
					"$(PROJECT_DIR)/Carthage/Build/iOS",
				);
				INFOPLIST_FILE = AztecUITests/Info.plist;
				IPHONEOS_DEPLOYMENT_TARGET = 10.3;
				LD_RUNPATH_SEARCH_PATHS = "$(inherited) @executable_path/Frameworks @loader_path/Frameworks";
				PRODUCT_BUNDLE_IDENTIFIER = WP.AztecUITests;
				PRODUCT_NAME = "$(TARGET_NAME)";
				SWIFT_VERSION = 3.0;
				TEST_TARGET_NAME = AztecExample;
			};
			name = Profiling;
		};
		F111A10D1DA7E77500294FD3 /* Profiling */ = {
			isa = XCBuildConfiguration;
			buildSettings = {
				ALWAYS_SEARCH_USER_PATHS = NO;
				CLANG_CXX_LANGUAGE_STANDARD = "gnu++0x";
				CLANG_CXX_LIBRARY = "libc++";
				CLANG_ENABLE_MODULES = YES;
				CLANG_ENABLE_OBJC_ARC = YES;
				CLANG_WARN_BLOCK_CAPTURE_AUTORELEASING = YES;
				CLANG_WARN_BOOL_CONVERSION = YES;
				CLANG_WARN_COMMA = YES;
				CLANG_WARN_CONSTANT_CONVERSION = YES;
				CLANG_WARN_DIRECT_OBJC_ISA_USAGE = YES_ERROR;
				CLANG_WARN_EMPTY_BODY = YES;
				CLANG_WARN_ENUM_CONVERSION = YES;
				CLANG_WARN_INFINITE_RECURSION = YES;
				CLANG_WARN_INT_CONVERSION = YES;
				CLANG_WARN_NON_LITERAL_NULL_CONVERSION = YES;
				CLANG_WARN_OBJC_LITERAL_CONVERSION = YES;
				CLANG_WARN_OBJC_ROOT_CLASS = YES_ERROR;
				CLANG_WARN_RANGE_LOOP_ANALYSIS = YES;
				CLANG_WARN_STRICT_PROTOTYPES = YES;
				CLANG_WARN_SUSPICIOUS_MOVE = YES;
				CLANG_WARN_UNREACHABLE_CODE = YES;
				CLANG_WARN__DUPLICATE_METHOD_MATCH = YES;
				"CODE_SIGN_IDENTITY[sdk=iphoneos*]" = "iPhone Developer";
				COPY_PHASE_STRIP = NO;
				DEBUG_INFORMATION_FORMAT = "dwarf-with-dsym";
				ENABLE_NS_ASSERTIONS = NO;
				ENABLE_STRICT_OBJC_MSGSEND = YES;
				ENABLE_TESTABILITY = YES;
				GCC_C_LANGUAGE_STANDARD = gnu99;
				GCC_NO_COMMON_BLOCKS = YES;
				GCC_WARN_64_TO_32_BIT_CONVERSION = YES;
				GCC_WARN_ABOUT_RETURN_TYPE = YES_ERROR;
				GCC_WARN_UNDECLARED_SELECTOR = YES;
				GCC_WARN_UNINITIALIZED_AUTOS = YES_AGGRESSIVE;
				GCC_WARN_UNUSED_FUNCTION = YES;
				GCC_WARN_UNUSED_VARIABLE = YES;
				HEADER_SEARCH_PATHS = "$(SDKROOT)/usr/include/libxml2";
				IPHONEOS_DEPLOYMENT_TARGET = 9.0;
				MTL_ENABLE_DEBUG_INFO = NO;
				ONLY_ACTIVE_ARCH = YES;
				SDKROOT = iphoneos;
				SWIFT_OPTIMIZATION_LEVEL = "-Owholemodule";
				SWIFT_VERSION = 3.0.1;
			};
			name = Profiling;
		};
		F111A10E1DA7E77500294FD3 /* Profiling */ = {
			isa = XCBuildConfiguration;
			buildSettings = {
				ASSETCATALOG_COMPILER_APPICON_NAME = AppIcon;
				"CODE_SIGN_IDENTITY[sdk=iphoneos*]" = "iPhone Developer";
				DEVELOPMENT_TEAM = PZYM8XX95Q;
				FRAMEWORK_SEARCH_PATHS = (
					"$(inherited)",
					"$(PROJECT_DIR)/Carthage/Build/iOS",
				);
				INFOPLIST_FILE = Example/Info.plist;
				LD_RUNPATH_SEARCH_PATHS = "$(inherited) @executable_path/Frameworks";
				MODULE_NAME = AztecExample;
				PRODUCT_BUNDLE_IDENTIFIER = org.wordpress.AztecExample;
				PRODUCT_NAME = "$(TARGET_NAME)";
				PROVISIONING_PROFILE = "";
				PROVISIONING_PROFILE_SPECIFIER = "Aztec Example Development";
				SWIFT_VERSION = 3.0;
				TARGETED_DEVICE_FAMILY = "1,2";
			};
			name = Profiling;
		};
		F111A10F1DA7E77500294FD3 /* Profiling */ = {
			isa = XCBuildConfiguration;
			buildSettings = {
				BUNDLE_LOADER = "$(TEST_HOST)";
				CLANG_ENABLE_MODULES = YES;
				DEVELOPMENT_TEAM = "";
				INFOPLIST_FILE = Tests/Info.plist;
				LD_RUNPATH_SEARCH_PATHS = "$(inherited) @executable_path/Frameworks @loader_path/Frameworks";
				PRODUCT_BUNDLE_IDENTIFIER = "com.wordpress.$(PRODUCT_NAME:rfc1034identifier)";
				PRODUCT_NAME = "$(TARGET_NAME)";
				SWIFT_VERSION = 3.0;
				TEST_HOST = "$(BUILT_PRODUCTS_DIR)/AztecExample.app/AztecExample";
			};
			name = Profiling;
		};
		F1882B661D9E0F55000B48D6 /* Release-Alpha */ = {
			isa = XCBuildConfiguration;
			buildSettings = {
				ALWAYS_SEARCH_USER_PATHS = NO;
				CLANG_CXX_LANGUAGE_STANDARD = "gnu++0x";
				CLANG_CXX_LIBRARY = "libc++";
				CLANG_ENABLE_MODULES = YES;
				CLANG_ENABLE_OBJC_ARC = YES;
				CLANG_WARN_BLOCK_CAPTURE_AUTORELEASING = YES;
				CLANG_WARN_BOOL_CONVERSION = YES;
				CLANG_WARN_COMMA = YES;
				CLANG_WARN_CONSTANT_CONVERSION = YES;
				CLANG_WARN_DIRECT_OBJC_ISA_USAGE = YES_ERROR;
				CLANG_WARN_EMPTY_BODY = YES;
				CLANG_WARN_ENUM_CONVERSION = YES;
				CLANG_WARN_INFINITE_RECURSION = YES;
				CLANG_WARN_INT_CONVERSION = YES;
				CLANG_WARN_NON_LITERAL_NULL_CONVERSION = YES;
				CLANG_WARN_OBJC_LITERAL_CONVERSION = YES;
				CLANG_WARN_OBJC_ROOT_CLASS = YES_ERROR;
				CLANG_WARN_RANGE_LOOP_ANALYSIS = YES;
				CLANG_WARN_STRICT_PROTOTYPES = YES;
				CLANG_WARN_SUSPICIOUS_MOVE = YES;
				CLANG_WARN_UNREACHABLE_CODE = YES;
				CLANG_WARN__DUPLICATE_METHOD_MATCH = YES;
				"CODE_SIGN_IDENTITY[sdk=iphoneos*]" = "iPhone Developer";
				COPY_PHASE_STRIP = NO;
				DEBUG_INFORMATION_FORMAT = "dwarf-with-dsym";
				ENABLE_STRICT_OBJC_MSGSEND = YES;
				ENABLE_TESTABILITY = YES;
				GCC_C_LANGUAGE_STANDARD = gnu99;
				GCC_DYNAMIC_NO_PIC = NO;
				GCC_NO_COMMON_BLOCKS = YES;
				GCC_OPTIMIZATION_LEVEL = 0;
				GCC_PREPROCESSOR_DEFINITIONS = (
					"DEBUG=1",
					"$(inherited)",
				);
				GCC_SYMBOLS_PRIVATE_EXTERN = NO;
				GCC_WARN_64_TO_32_BIT_CONVERSION = YES;
				GCC_WARN_ABOUT_RETURN_TYPE = YES_ERROR;
				GCC_WARN_UNDECLARED_SELECTOR = YES;
				GCC_WARN_UNINITIALIZED_AUTOS = YES_AGGRESSIVE;
				GCC_WARN_UNUSED_FUNCTION = YES;
				GCC_WARN_UNUSED_VARIABLE = YES;
				HEADER_SEARCH_PATHS = "$(SDKROOT)/usr/include/libxml2";
				IPHONEOS_DEPLOYMENT_TARGET = 9.0;
				MTL_ENABLE_DEBUG_INFO = YES;
				ONLY_ACTIVE_ARCH = YES;
				SDKROOT = iphoneos;
				SWIFT_OPTIMIZATION_LEVEL = "-Owholemodule";
				SWIFT_VERSION = 3.0.1;
			};
			name = "Release-Alpha";
		};
		F1882B671D9E0F55000B48D6 /* Release-Alpha */ = {
			isa = XCBuildConfiguration;
			buildSettings = {
				ASSETCATALOG_COMPILER_APPICON_NAME = AppIcon;
				"CODE_SIGN_IDENTITY[sdk=iphoneos*]" = "iPhone Distribution: Automattic, Inc.";
				DEVELOPMENT_TEAM = 99KV9Z6BKV;
				FRAMEWORK_SEARCH_PATHS = (
					"$(inherited)",
					"$(PROJECT_DIR)/Carthage/Build/iOS",
				);
				INFOPLIST_FILE = Example/Info.plist;
				LD_RUNPATH_SEARCH_PATHS = "$(inherited) @executable_path/Frameworks";
				MODULE_NAME = AztecExample;
				PRODUCT_BUNDLE_IDENTIFIER = org.wordpress.AztecExample.Alpha;
				PRODUCT_NAME = "$(TARGET_NAME)";
				PROVISIONING_PROFILE = "";
				PROVISIONING_PROFILE_SPECIFIER = "Aztec Example Alpha Distribution";
				SWIFT_VERSION = 3.0;
				TARGETED_DEVICE_FAMILY = "1,2";
			};
			name = "Release-Alpha";
		};
		F1882B681D9E0F55000B48D6 /* Release-Alpha */ = {
			isa = XCBuildConfiguration;
			buildSettings = {
				BUNDLE_LOADER = "$(TEST_HOST)";
				CLANG_ENABLE_MODULES = YES;
				DEVELOPMENT_TEAM = "";
				GCC_PREPROCESSOR_DEFINITIONS = (
					"DEBUG=1",
					"$(inherited)",
				);
				INFOPLIST_FILE = Tests/Info.plist;
				LD_RUNPATH_SEARCH_PATHS = "$(inherited) @executable_path/Frameworks @loader_path/Frameworks";
				PRODUCT_BUNDLE_IDENTIFIER = "com.wordpress.$(PRODUCT_NAME:rfc1034identifier)";
				PRODUCT_NAME = "$(TARGET_NAME)";
				SWIFT_OPTIMIZATION_LEVEL = "-Owholemodule";
				SWIFT_VERSION = 3.0;
				TEST_HOST = "$(BUILT_PRODUCTS_DIR)/AztecExample.app/AztecExample";
			};
			name = "Release-Alpha";
		};
/* End XCBuildConfiguration section */

/* Begin XCConfigurationList section */
		607FACCB1AFB9204008FA782 /* Build configuration list for PBXProject "AztecExample" */ = {
			isa = XCConfigurationList;
			buildConfigurations = (
				607FACED1AFB9204008FA782 /* Debug */,
				F1882B661D9E0F55000B48D6 /* Release-Alpha */,
				607FACEE1AFB9204008FA782 /* Release */,
				F111A10D1DA7E77500294FD3 /* Profiling */,
			);
			defaultConfigurationIsVisible = 0;
			defaultConfigurationName = Release;
		};
		607FACEF1AFB9204008FA782 /* Build configuration list for PBXNativeTarget "AztecExample" */ = {
			isa = XCConfigurationList;
			buildConfigurations = (
				607FACF01AFB9204008FA782 /* Debug */,
				F1882B671D9E0F55000B48D6 /* Release-Alpha */,
				607FACF11AFB9204008FA782 /* Release */,
				F111A10E1DA7E77500294FD3 /* Profiling */,
			);
			defaultConfigurationIsVisible = 0;
			defaultConfigurationName = Release;
		};
		607FACF21AFB9204008FA782 /* Build configuration list for PBXNativeTarget "AztecExample-Tests" */ = {
			isa = XCConfigurationList;
			buildConfigurations = (
				607FACF31AFB9204008FA782 /* Debug */,
				F1882B681D9E0F55000B48D6 /* Release-Alpha */,
				607FACF41AFB9204008FA782 /* Release */,
				F111A10F1DA7E77500294FD3 /* Profiling */,
			);
			defaultConfigurationIsVisible = 0;
			defaultConfigurationName = Release;
		};
		CC400F231E9EC04200859AB4 /* Build configuration list for PBXNativeTarget "AztecUITests" */ = {
			isa = XCConfigurationList;
			buildConfigurations = (
				CC400F1E1E9EC04200859AB4 /* Debug */,
				CC400F1F1E9EC04200859AB4 /* Release-Alpha */,
				CC400F201E9EC04200859AB4 /* Release */,
				CC400F211E9EC04200859AB4 /* Profiling */,
			);
			defaultConfigurationIsVisible = 0;
			defaultConfigurationName = Release;
		};
/* End XCConfigurationList section */
	};
	rootObject = 607FACC81AFB9204008FA782 /* Project object */;
}<|MERGE_RESOLUTION|>--- conflicted
+++ resolved
@@ -18,7 +18,6 @@
 		607FACDB1AFB9204008FA782 /* Main.storyboard in Resources */ = {isa = PBXBuildFile; fileRef = 607FACD91AFB9204008FA782 /* Main.storyboard */; };
 		607FACDD1AFB9204008FA782 /* Images.xcassets in Resources */ = {isa = PBXBuildFile; fileRef = 607FACDC1AFB9204008FA782 /* Images.xcassets */; };
 		607FACE01AFB9204008FA782 /* LaunchScreen.xib in Resources */ = {isa = PBXBuildFile; fileRef = 607FACDE1AFB9204008FA782 /* LaunchScreen.xib */; };
-<<<<<<< HEAD
 		782195A71F5FC1A500C6940E /* EditLinkPage.swift in Sources */ = {isa = PBXBuildFile; fileRef = 782195A61F5FC1A500C6940E /* EditLinkPage.swift */; };
 		782195AA1F62B32200C6940E /* MediaDetailsPage.swift in Sources */ = {isa = PBXBuildFile; fileRef = 782195A91F62B32200C6940E /* MediaDetailsPage.swift */; };
 		7829E0861F54D0340032C50F /* CameraRollPage.swift in Sources */ = {isa = PBXBuildFile; fileRef = 7829E0851F54D0340032C50F /* CameraRollPage.swift */; };
@@ -32,9 +31,7 @@
 		78E467961F3A97F600D8BDEA /* BaseTest.swift in Sources */ = {isa = PBXBuildFile; fileRef = 78E467941F3A97F600D8BDEA /* BaseTest.swift */; };
 		78E467991F3BEEC200D8BDEA /* PhotosPage.swift in Sources */ = {isa = PBXBuildFile; fileRef = 78E467981F3BEEC200D8BDEA /* PhotosPage.swift */; };
 		B570B1C91E82D332008CF41E /* MoreAttachmentRenderer.swift in Sources */ = {isa = PBXBuildFile; fileRef = B570B1C81E82D332008CF41E /* MoreAttachmentRenderer.swift */; };
-=======
-		B570B1C91E82D332008CF41E /* SpecialTagAttachmentRenderer.swift in Sources */ = {isa = PBXBuildFile; fileRef = B570B1C81E82D332008CF41E /* SpecialTagAttachmentRenderer.swift */; };
->>>>>>> 4d257e3e
+		B570B1C81E82D332008CF41E /* SpecialTagAttachmentRenderer.swift in Sources */ = {isa = PBXBuildFile; fileRef = B570B1C81E82D332008CF41E /* SpecialTagAttachmentRenderer.swift */; };
 		B570B1CC1E82D343008CF41E /* CommentAttachmentRenderer.swift in Sources */ = {isa = PBXBuildFile; fileRef = B570B1CB1E82D343008CF41E /* CommentAttachmentRenderer.swift */; };
 		B5AF89341E93ECE60051EFDB /* HTMLAttachmentRenderer.swift in Sources */ = {isa = PBXBuildFile; fileRef = B5AF89331E93ECE60051EFDB /* HTMLAttachmentRenderer.swift */; };
 		B5DB1C371EC630E10005E623 /* UnknownEditorViewController.swift in Sources */ = {isa = PBXBuildFile; fileRef = B5DB1C361EC630E10005E623 /* UnknownEditorViewController.swift */; };
@@ -137,7 +134,6 @@
 		607FACDF1AFB9204008FA782 /* Base */ = {isa = PBXFileReference; lastKnownFileType = file.xib; name = Base; path = Base.lproj/LaunchScreen.xib; sourceTree = "<group>"; };
 		607FACE51AFB9204008FA782 /* AztecExample-Tests.xctest */ = {isa = PBXFileReference; explicitFileType = wrapper.cfbundle; includeInIndex = 0; path = "AztecExample-Tests.xctest"; sourceTree = BUILT_PRODUCTS_DIR; };
 		607FACEA1AFB9204008FA782 /* Info.plist */ = {isa = PBXFileReference; lastKnownFileType = text.plist.xml; path = Info.plist; sourceTree = "<group>"; };
-<<<<<<< HEAD
 		782195A61F5FC1A500C6940E /* EditLinkPage.swift */ = {isa = PBXFileReference; fileEncoding = 4; lastKnownFileType = sourcecode.swift; path = EditLinkPage.swift; sourceTree = "<group>"; };
 		782195A91F62B32200C6940E /* MediaDetailsPage.swift */ = {isa = PBXFileReference; fileEncoding = 4; lastKnownFileType = sourcecode.swift; path = MediaDetailsPage.swift; sourceTree = "<group>"; };
 		7829E0851F54D0340032C50F /* CameraRollPage.swift */ = {isa = PBXFileReference; fileEncoding = 4; lastKnownFileType = sourcecode.swift; path = CameraRollPage.swift; sourceTree = "<group>"; };
@@ -151,9 +147,7 @@
 		78E467941F3A97F600D8BDEA /* BaseTest.swift */ = {isa = PBXFileReference; fileEncoding = 4; lastKnownFileType = sourcecode.swift; path = BaseTest.swift; sourceTree = "<group>"; };
 		78E467981F3BEEC200D8BDEA /* PhotosPage.swift */ = {isa = PBXFileReference; fileEncoding = 4; lastKnownFileType = sourcecode.swift; path = PhotosPage.swift; sourceTree = "<group>"; };
 		B570B1C81E82D332008CF41E /* MoreAttachmentRenderer.swift */ = {isa = PBXFileReference; fileEncoding = 4; lastKnownFileType = sourcecode.swift; path = MoreAttachmentRenderer.swift; sourceTree = "<group>"; };
-=======
 		B570B1C81E82D332008CF41E /* SpecialTagAttachmentRenderer.swift */ = {isa = PBXFileReference; fileEncoding = 4; lastKnownFileType = sourcecode.swift; path = SpecialTagAttachmentRenderer.swift; sourceTree = "<group>"; };
->>>>>>> 4d257e3e
 		B570B1CB1E82D343008CF41E /* CommentAttachmentRenderer.swift */ = {isa = PBXFileReference; fileEncoding = 4; lastKnownFileType = sourcecode.swift; path = CommentAttachmentRenderer.swift; sourceTree = "<group>"; };
 		B5AF89331E93ECE60051EFDB /* HTMLAttachmentRenderer.swift */ = {isa = PBXFileReference; fileEncoding = 4; lastKnownFileType = sourcecode.swift; path = HTMLAttachmentRenderer.swift; sourceTree = "<group>"; };
 		B5DB1C361EC630E10005E623 /* UnknownEditorViewController.swift */ = {isa = PBXFileReference; fileEncoding = 4; lastKnownFileType = sourcecode.swift; path = UnknownEditorViewController.swift; sourceTree = "<group>"; };
@@ -541,7 +535,7 @@
 				E63EF92B1D36A60B00B5BA4B /* EditorDemoController.swift in Sources */,
 				607FACD81AFB9204008FA782 /* ViewController.swift in Sources */,
 				F13CE54C1F4DDB3A0043368D /* VideoShortcodePostProcessor.swift in Sources */,
-				B570B1C91E82D332008CF41E /* SpecialTagAttachmentRenderer.swift in Sources */,
+				B570B1C81E82D332008CF41E /* SpecialTagAttachmentRenderer.swift in Sources */,
 			);
 			runOnlyForDeploymentPostprocessing = 0;
 		};
