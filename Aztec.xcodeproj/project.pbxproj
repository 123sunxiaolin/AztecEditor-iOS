--- conflicted
+++ resolved
@@ -55,11 +55,8 @@
 		59FEA0751D8BDFA700D138DF /* NodeTests.swift in Sources */ = {isa = PBXBuildFile; fileRef = 59FEA0661D8BDFA700D138DF /* NodeTests.swift */; };
 		59FEA0781D8BDFA700D138DF /* HTMLToAttributedStringTests.swift in Sources */ = {isa = PBXBuildFile; fileRef = 59FEA06A1D8BDFA700D138DF /* HTMLToAttributedStringTests.swift */; };
 		59FEA07A1D8BDFA700D138DF /* InHTMLConverterTests.swift in Sources */ = {isa = PBXBuildFile; fileRef = 59FEA06C1D8BDFA700D138DF /* InHTMLConverterTests.swift */; };
-<<<<<<< HEAD
 		F11904A51D9D857500BFF9A1 /* TextNodeTests.swift in Sources */ = {isa = PBXBuildFile; fileRef = F11904A41D9D857500BFF9A1 /* TextNodeTests.swift */; };
-=======
 		F1E47FB91D9BFBD3006B46E2 /* LeafNode.swift in Sources */ = {isa = PBXBuildFile; fileRef = F1E47FB81D9BFBD3006B46E2 /* LeafNode.swift */; };
->>>>>>> 2b8fd116
 /* End PBXBuildFile section */
 
 /* Begin PBXContainerItemProxy section */
@@ -139,11 +136,8 @@
 		59FEA06B1D8BDFA700D138DF /* InAttributeConverterTests.swift */ = {isa = PBXFileReference; fileEncoding = 4; lastKnownFileType = sourcecode.swift; path = InAttributeConverterTests.swift; sourceTree = "<group>"; };
 		59FEA06C1D8BDFA700D138DF /* InHTMLConverterTests.swift */ = {isa = PBXFileReference; fileEncoding = 4; lastKnownFileType = sourcecode.swift; path = InHTMLConverterTests.swift; sourceTree = "<group>"; };
 		59FEA06D1D8BDFA700D138DF /* InNodeConverterTests.swift */ = {isa = PBXFileReference; fileEncoding = 4; lastKnownFileType = sourcecode.swift; path = InNodeConverterTests.swift; sourceTree = "<group>"; };
-<<<<<<< HEAD
 		F11904A41D9D857500BFF9A1 /* TextNodeTests.swift */ = {isa = PBXFileReference; fileEncoding = 4; lastKnownFileType = sourcecode.swift; path = TextNodeTests.swift; sourceTree = "<group>"; };
-=======
 		F1E47FB81D9BFBD3006B46E2 /* LeafNode.swift */ = {isa = PBXFileReference; fileEncoding = 4; lastKnownFileType = sourcecode.swift; path = LeafNode.swift; sourceTree = "<group>"; };
->>>>>>> 2b8fd116
 /* End PBXFileReference section */
 
 /* Begin PBXFrameworksBuildPhase section */
