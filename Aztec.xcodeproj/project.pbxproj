--- conflicted
+++ resolved
@@ -502,11 +502,7 @@
 				599F25281D8BC9A1002871D6 /* GUI */,
 				599F25071D8BC9A1002871D6 /* Libxml2 */,
 				F16DD2C51EE998280083A098 /* NSAttributedString */,
-<<<<<<< HEAD
-				F184164220A3487800563CB2 /* Plugin */,
-=======
 				F1065DB420ADD91C008C72CC /* Plugin */,
->>>>>>> fe738e7c
 				FF20D63C1EDC389A00294B78 /* Processor */,
 				599F252E1D8BC9A1002871D6 /* TextKit */,
 			);
@@ -1171,11 +1167,7 @@
 				F1FF7DA1201A1D3E007B0B32 /* FigcaptionElementConverter.swift in Sources */,
 				F1FA0E821E6EF514009D98EE /* CommentNode.swift in Sources */,
 				F197340E1FA14B85007018A8 /* HTMLTreeProcessor.swift in Sources */,
-<<<<<<< HEAD
-				F184164420A3489600563CB2 /* Plugin.swift in Sources */,
-=======
 				F1065DB620ADD928008C72CC /* Plugin.swift in Sources */,
->>>>>>> fe738e7c
 				B57D1C3D1E92C38000EA4B16 /* HTMLAttachment.swift in Sources */,
 				F1FA0E871E6EF514009D98EE /* Element.swift in Sources */,
 				599F25391D8BC9A1002871D6 /* HTMLParser.swift in Sources */,
