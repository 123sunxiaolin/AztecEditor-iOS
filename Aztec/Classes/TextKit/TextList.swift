import Foundation
import UIKit


// MARK: - Text List
//
<<<<<<< HEAD
open class TextList: Equatable
=======
class TextList: ParagraphProperty
>>>>>>> 0b8e2071
{
    // MARK: - Nested Types

    /// List Styles
    ///
    public enum Style: Int {
        case ordered
        case unordered

        func markerText(forItemNumber number: Int) -> String {
            switch self {
            case .ordered:      return "\t\(number).\t"
            case .unordered:    return "\t\u{2022}\t\t"
            }
        }

       public var description: String {
            switch self {
            case .ordered: return "Ordered List"
            case .unordered: return "Unordered List"
            }
        }
    }

    // MARK: - Properties

    /// Kind of List: Ordered / Unordered
    ///
    let style: Style

    init(style: Style) {
        self.style = style
        super.init()
    }
    
    public required init?(coder aDecoder: NSCoder) {
        if aDecoder.containsValue(forKey: String(describing: Style.self)),
            let decodedStyle = Style(rawValue:aDecoder.decodeInteger(forKey: String(describing: Style.self))) {
            style = decodedStyle
        } else {
            style = .ordered
        }
        super.init(coder: aDecoder)
    }

    public override func encode(with aCoder: NSCoder) {
        super.encode(with: aCoder)
        aCoder.encode(style.rawValue, forKey: String(describing: Style.self))
    }

    public static func ==(lhs: TextList, rhs: TextList) -> Bool {
        return lhs.style == rhs.style 
    }
}<|MERGE_RESOLUTION|>--- conflicted
+++ resolved
@@ -4,11 +4,7 @@
 
 // MARK: - Text List
 //
-<<<<<<< HEAD
-open class TextList: Equatable
-=======
-class TextList: ParagraphProperty
->>>>>>> 0b8e2071
+open class TextList: ParagraphProperty
 {
     // MARK: - Nested Types
 
