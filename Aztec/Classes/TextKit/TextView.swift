import UIKit
import Foundation


// MARK: - TextViewAttachmentDelegate
//
public protocol TextViewAttachmentDelegate: class {

    /// This method requests from the delegate the image at the specified URL.
    ///
    /// - Parameters:
    ///     - textView: the `TextView` the call has been made from.
    ///     - attachment: the attachment that is requesting the image
    ///     - imageURL: the url to download the image from.
    ///     - success: when the image is obtained, this closure should be executed.
    ///     - failure: if the image cannot be obtained, this closure should be executed.
    ///
    func textView(_ textView: TextView,
                  attachment: NSTextAttachment,
                  imageAt url: URL,
                  onSuccess success: @escaping (UIImage) -> Void,
                  onFailure failure: @escaping () -> Void)

    /// Called when an attachment is about to be added to the storage as an attachment (copy/paste), so that the
    /// delegate can specify an URL where that attachment is available.
    ///
    /// - Parameters:
    ///     - textView: The textView that is requesting the image.
    ///     - imageAttachment: The image attachment that was added to the storage.
    ///
    /// - Returns: the requested `NSURL` where the image is stored.
    ///
    func textView(_ textView: TextView, urlFor imageAttachment: ImageAttachment) -> URL

    /// Called when an attachment doesn't have an available source URL to provide an image representation.
    ///
    /// - Parameters:
    ///   - textView: the textview that is requesting the image
    ///   - attachment: the attachment that does not an have image source
    ///
    /// - Returns: an UIImage to represent the attachment graphically
    ///
    func textView(_ textView: TextView, placeholderFor attachment: NSTextAttachment) -> UIImage

    /// Called after a attachment is removed from the storage.
    ///
    /// - Parameters:
    ///   - textView: The textView where the attachment was removed.
    ///   - attachmentID: The attachment identifier of the media removed.
    ///
    func textView(_ textView: TextView, deletedAttachmentWith attachmentID: String)

    /// Called after an attachment is selected with a single tap.
    ///
    /// - Parameters:
    ///   - textView: the textview where the attachment is.
    ///   - attachment: the attachment that was selected.
    ///   - position: touch position relative to the textview.
    ///
    func textView(_ textView: TextView, selected attachment: NSTextAttachment, atPosition position: CGPoint)

    /// Called after an attachment is deselected with a single tap.
    ///
    /// - Parameters:
    ///   - textView: the textview where the attachment is.
    ///   - attachment: the attachment that was deselected.
    ///   - position: touch position relative to the textView
    ///
    func textView(_ textView: TextView, deselected attachment: NSTextAttachment, atPosition position: CGPoint)
}


// MARK: - TextViewAttachmentImageProvider
//
public protocol TextViewAttachmentImageProvider: class {

    /// Indicates whether the current Attachment Renderer supports a given NSTextAttachment instance, or not.
    ///
    /// - Parameters:
    ///     - textView: The textView that is requesting the bounds.
    ///     - attachment: Attachment about to be rendered.
    ///
    /// - Returns: True when supported, false otherwise.
    ///
    func textView(_ textView: TextView, shouldRender attachment: NSTextAttachment) -> Bool

    /// Provides the Bounds required to represent a given attachment, within a specified line fragment.
    ///
    /// - Parameters:
    ///     - textView: The textView that is requesting the bounds.
    ///     - attachment: Attachment about to be rendered.
    ///     - lineFragment: Line Fragment in which the glyph would be rendered.
    ///
    /// - Returns: Rect specifying the Bounds for the comment attachment
    ///
    func textView(_ textView: TextView, boundsFor attachment: NSTextAttachment, with lineFragment: CGRect) -> CGRect

    /// Provides the (Optional) Image Representation of the specified size, for a given Attachment.
    ///
    /// - Parameters:
    ///     - textView: The textView that is requesting the bounds.
    ///     - attachment: Attachment about to be rendered.
    ///     - size: Expected Image Size
    ///
    /// - Returns: (Optional) UIImage representation of the Comment Attachment.
    ///
    func textView(_ textView: TextView, imageFor attachment: NSTextAttachment, with size: CGSize) -> UIImage?
}


// MARK: - TextViewFormattingDelegate
//
public protocol TextViewFormattingDelegate: class {

    /// Called a text view command toggled a style.
    ///
    /// If you have a format bar, you should probably update it here.
    ///
    func textViewCommandToggledAStyle()
}


// MARK: - TextView
//
open class TextView: UITextView {

    // MARK: - Properties: Attachments & Media

    /// The media delegate takes care of providing remote media when requested by the `TextView`.
    /// If this is not set, all remove images will be left blank.
    ///
    open weak var textAttachmentDelegate: TextViewAttachmentDelegate?

    /// Maintains a reference to the user provided Text Attachment Image Providers
    ///
    fileprivate var textAttachmentImageProvider = [TextViewAttachmentImageProvider]()

    // MARK: - Properties: Formatting

    open weak var formattingDelegate: TextViewFormattingDelegate?

    // MARK: - Properties: Text Lists

    var maximumListIndentationLevels = 7

    // MARK: - Properties: GUI Defaults

    let defaultFont: UIFont
    var defaultMissingImage: UIImage

    // MARK: - Properties: Processors

    /// This processor will be executed on any HTML you provide to the method `setHTML()` and
    /// before Aztec attempts to parse it.
    ///
    public var inputProcessor: Processor?

    /// This processor will be executed right before returning the HTML in `getHTML()`.
    ///
    public var outputProcessor: Processor?

    // MARK: - Properties: Text Storage

    var storage: TextStorage {
        return textStorage as! TextStorage
    }

    // MARK: - Overwritten Properties

    /// Overwrites Typing Attributes:
    /// This is the (only) valid hook we've found, in order to (selectively) remove the [Blockquote, List, Pre] attributes.
    /// For details, see: https://github.com/wordpress-mobile/AztecEditor-iOS/issues/414
    ///
    override open var typingAttributes: [String: Any] {
        get {
            ensureRemovalOfParagraphAttributesAfterSelectionChange()
            return super.typingAttributes
        }
        set {
            super.typingAttributes = newValue
        }
    }

    /// This property returns the Attributes associated to the Extra Line Fragment.
    ///
    public var extraLineFragmentTypingAttributes: [String: Any] {
        guard selectedTextRange?.start != endOfDocument else {
            return typingAttributes
        }

        let document = textStorage.string
        guard document.isEndOfParagraph(before: document.endIndex) else {
            let lastLocation = max(document.characters.count - 1, 0)
            return textStorage.attributes(at: lastLocation, effectiveRange: nil)
        }

        return [ NSParagraphStyleAttributeName: ParagraphStyle.default ]
    }


    // MARK: - Init & deinit

    public init(defaultFont: UIFont, defaultMissingImage: UIImage) {
        
        self.defaultFont = defaultFont
        self.defaultMissingImage = defaultMissingImage

        let storage = TextStorage()
        let layoutManager = LayoutManager()
        let container = NSTextContainer()

        container.widthTracksTextView = true
        storage.addLayoutManager(layoutManager)
        layoutManager.addTextContainer(container)

        super.init(frame: CGRect(x: 0, y: 0, width: 10, height: 10), textContainer: container)
        commonInit()
    }

    required public init?(coder aDecoder: NSCoder) {

        defaultFont = UIFont.systemFont(ofSize: 14)
        defaultMissingImage = Assets.imageIcon
        super.init(coder: aDecoder)
        commonInit()
    }

    private func commonInit() {
        allowsEditingTextAttributes = true
        storage.attachmentsDelegate = self
        font = defaultFont
        linkTextAttributes = [NSUnderlineStyleAttributeName: NSNumber(value:NSUnderlineStyle.styleSingle.rawValue), NSForegroundColorAttributeName: self.tintColor]
        setupMenuController()
        setupAttachmentTouchDetection()
        setupLayoutManager()
    }

    private func setupMenuController() {
        let pasteAndMatchTitle = NSLocalizedString("Paste and Match Style", comment: "Paste and Match Menu Item")
        let pasteAndMatchItem = UIMenuItem(title: pasteAndMatchTitle, action: #selector(pasteAndMatchStyle))
        UIMenuController.shared.menuItems = [pasteAndMatchItem]
    }

    fileprivate lazy var recognizerDelegate: AttachmentGestureRecognizerDelegate = {
        return AttachmentGestureRecognizerDelegate(textView: self)
    }()

    fileprivate lazy var attachmentGestureRecognizer: UITapGestureRecognizer = { [unowned self] in
        let attachmentGestureRecognizer = UITapGestureRecognizer(target: self.recognizerDelegate, action: #selector(AttachmentGestureRecognizerDelegate.richTextViewWasPressed))
        attachmentGestureRecognizer.cancelsTouchesInView = true
        attachmentGestureRecognizer.delaysTouchesBegan = true
        attachmentGestureRecognizer.delaysTouchesEnded = true
        attachmentGestureRecognizer.delegate = self.recognizerDelegate
        return attachmentGestureRecognizer
    }()

    private func setupAttachmentTouchDetection() {
        for gesture in gestureRecognizers ?? [] {
            gesture.require(toFail: attachmentGestureRecognizer)
        }
        addGestureRecognizer(attachmentGestureRecognizer)
    }

    private func setupLayoutManager() {
        guard let aztecLayoutManager = layoutManager as? LayoutManager else {
            return
        }

        aztecLayoutManager.extraLineFragmentTypingAttributes = { [weak self] in
            return self?.extraLineFragmentTypingAttributes ?? [:]
        }
    }

    // MARK: - Intercept copy paste operations

    open override func cut(_ sender: Any?) {
        let data = storage.attributedSubstring(from: selectedRange).archivedData()
        super.cut(sender)

        storeInPasteboard(encoded: data)
    }

    open override func copy(_ sender: Any?) {
        let data = storage.attributedSubstring(from: selectedRange).archivedData()
        super.copy(sender)

        storeInPasteboard(encoded: data)
    }

    open override func paste(_ sender: Any?) {
        guard let string = UIPasteboard.general.loadAttributedString() else {
            super.paste(sender)
            return
        }

        let finalRange = NSRange(location: selectedRange.location, length: string.length)
        let originalText = attributedText.attributedSubstring(from: selectedRange)

        undoManager?.registerUndo(withTarget: self, handler: { [weak self] target in
            self?.undoTextReplacement(of: originalText, finalRange: finalRange)
        })

        string.loadLazyAttachments()

        storage.replaceCharacters(in: selectedRange, with: string)
        delegate?.textViewDidChange?(self)
        selectedRange = NSRange(location: selectedRange.location + string.length, length: 0)
    }

    open func pasteAndMatchStyle(_ sender: Any?) {
        guard let string = UIPasteboard.general.loadAttributedString()?.mutableCopy() as? NSMutableAttributedString else {
            super.paste(sender)
            return
        }

        let range = string.rangeOfEntireString
        string.addAttributes(typingAttributes, range: range)
        string.loadLazyAttachments()

        storage.replaceCharacters(in: selectedRange, with: string)
        delegate?.textViewDidChange?(self)
        selectedRange = NSRange(location: selectedRange.location + string.length, length: 0)
    }

    // MARK: - Intercept Keystrokes

    override open var keyCommands: [UIKeyCommand]? {
        get {
            // When the keyboard "enter" key is pressed, the keycode corresponds to .carriageReturn,
            // even if it's later converted to .lineFeed by default.
            //
            return [
                UIKeyCommand(input: String(.carriageReturn), modifierFlags: .shift, action: #selector(handleShiftEnter(command:))),
                UIKeyCommand(input: String(.tab), modifierFlags: .shift, action: #selector(handleShiftTab(command:))),
                UIKeyCommand(input: String(.tab), modifierFlags: [], action: #selector(handleTab(command:)))
            ]
        }
    }

    func handleShiftEnter(command: UIKeyCommand) {
        insertText(String(.lineSeparator))
    }

    func handleShiftTab(command: UIKeyCommand) {
        guard let list = TextListFormatter.lists(in: typingAttributes).last else {
            return
        }

        let formatter = TextListFormatter(style: list.style, placeholderAttributes: nil, increaseDepth: true)
        let targetRange = formatter.applicationRange(for: selectedRange, in: storage)

        performUndoable(at: targetRange) {
            let finalRange = formatter.removeAttributes(from: storage, at: targetRange)
            typingAttributes = textStorage.attributes(at: targetRange.location, effectiveRange: nil)
            return finalRange
        }
    }

    func handleTab(command: UIKeyCommand) {
        let lists = TextListFormatter.lists(in: typingAttributes)
        guard let list = lists.last, lists.count < maximumListIndentationLevels else {
            insertText(String(.tab))
            return
        }

        let formatter = TextListFormatter(style: list.style, placeholderAttributes: nil, increaseDepth: true)
        let targetRange = formatter.applicationRange(for: selectedRange, in: storage)

        performUndoable(at: targetRange) { 
            let finalRange = formatter.applyAttributes(to: storage, at: targetRange)
            typingAttributes = textStorage.attributes(at: targetRange.location, effectiveRange: nil)
            return finalRange
        }
    }


    // MARK: - Pasteboard Helpers

    private func storeInPasteboard(encoded data: Data) {
        let pasteboard = UIPasteboard.general
        pasteboard.items[0][NSAttributedString.pastesboardUTI] = data
    }

    // MARK: - Intercept keyboard operations

    open override func insertText(_ text: String) {
        
        // For some reason the text view is allowing the attachment style to be set in
        // typingAttributes.  That's simply not acceptable.
        //
        // This was causing the following issue:
        // https://github.com/wordpress-mobile/AztecEditor-iOS/issues/462
        //
        typingAttributes[NSAttachmentAttributeName] = nil

        guard !ensureRemovalOfParagraphAttributesWhenPressingEnterInAnEmptyParagraph(input: text) else {
            return
        }

        /// Whenever the user is at the end of the document, while editing a [List, Blockquote, Pre], we'll need
        /// to insert a `\n` character, so that the Layout Manager immediately renders the List's new bullet
        /// (or Blockquote's BG).
        ///
        ensureInsertionOfEndOfLine(beforeInserting: text)

        // Emoji Fix:
        // Fallback to the default font, whenever the Active Font's Family doesn't match with the Default Font's family.
        // We do this twice (before and after inserting text), in order to properly handle two scenarios:
        //
        // - Before: Corrects the typing attributes in the scenario in which the user moves the cursor around.
        //   Placing the caret after an emoji might update the typing attributes, and in some scenarios, the SDK might
        //   fallback to Courier New.
        //
        // - After: If the user enters an Emoji, toggling Bold / Italics breaks. This is due to a glitch in the
        //   SDK: the font "applied" after inserting an emoji breaks with our styling mechanism.
        //
        restoreDefaultFontIfNeeded()

        ensureRemovalOfLinkTypingAttribute(at: selectedRange)

        // WORKAROUND: iOS 11 introduced an issue that's causing UITextView to lose it's typing
        // attributes under certain circumstances.  The attributes are lost exactly after the call
        // to `super.insertText(text)`.  Our workaround is to simply save the typing attributes
        // and restore them after that call.
        //
        // Issue: https://github.com/wordpress-mobile/AztecEditor-iOS/issues/725
        //
        // Diego: I reproduced this issue in a very simple project (completely unrelated to Aztec)
        //      as a demonstration that this is an SDK issue.  I also reported this issue to
        //      Apple (34546954), but this workaround should do until the problem is resolved.
        //
        preserveTypingAttributesWorkaround {
            super.insertText(text)
        }

        ensureRemovalOfSingleLineParagraphAttributesAfterPressingEnter(input: text)

        restoreDefaultFontIfNeeded()

        ensureCursorRedraw(afterEditing: text)
    }

    open override func deleteBackward() {
        var deletionRange = selectedRange
        var deletedString = NSAttributedString()
        if deletionRange.length == 0 {
            deletionRange.location = max(selectedRange.location - 1, 0)
            deletionRange.length = 1
        }
        if storage.length > 0 {
            deletedString = storage.attributedSubstring(from: deletionRange)
        }

        ensureRemovalOfParagraphStylesBeforeRemovingCharacter(at: selectedRange)

<<<<<<< HEAD
        // WORKAROUND: iOS 11 introduced an issue that's causing UITextView to lose it's typing
        // attributes under certain circumstances.  This workaround is analog to the one introduced in
        /// the `insertText` call.
        //
        // Issue: https://github.com/wordpress-mobile/AztecEditor-iOS/issues/749
        //
        preserveTypingAttributesWorkaround {
            super.deleteBackward()
        }

=======
        super.deleteBackward()

        ensureTypingAttributesAreValid()
>>>>>>> fb425e71
        ensureRemovalOfParagraphAttributesWhenPressingBackspaceAndEmptyingTheDocument()
        ensureCursorRedraw(afterEditing: deletedString.string)
        delegate?.textViewDidChange?(self)
    }

    // MARK: - UIView Overrides

    open override func didMoveToWindow() {
        super.didMoveToWindow()
        layoutIfNeeded()
    }

    // MARK: - UITextView Overrides

    open override func caretRect(for position: UITextPosition) -> CGRect {
        let characterIndex = offset(from: beginningOfDocument, to: position)
        var caretRect = super.caretRect(for: position)
        guard layoutManager.isValidGlyphIndex(characterIndex) else {
            return caretRect
        }
        let glyphIndex = layoutManager.glyphIndexForCharacter(at: characterIndex)
        let usedLineFragment = layoutManager.lineFragmentUsedRect(forGlyphAt: glyphIndex, effectiveRange: nil)
        if !usedLineFragment.isEmpty {
            caretRect.origin.y = usedLineFragment.origin.y + textContainerInset.top
            caretRect.size.height = usedLineFragment.size.height
        }
        return caretRect
    }

    // MARK: - HTML Interaction

    /// Converts the current Attributed Text into a raw HTML String
    ///
    /// - Parameter prettyPrint: Indicates if the output HTML should be pretty printed, or not
    ///
    /// - Returns: The HTML version of the current Attributed String.
    ///
    public func getHTML(prettyPrint: Bool = true) -> String {

        let html = storage.getHTML(prettyPrint: prettyPrint)
        let processedHTML = outputProcessor?.process(html) ?? html

        return processedHTML
    }

    /// Loads the specified HTML into the editor.
    ///
    /// - Parameter html: The raw HTML we'd be editing.
    ///
    public func setHTML(_ html: String) {

        let processedHTML = inputProcessor?.process(html) ?? html
        
        // NOTE: there's a bug in UIKit that causes the textView's font to be changed under certain
        //      conditions.  We are assigning the default font here again to avoid that issue.
        //
        //      More information about the bug here:
        //          https://github.com/wordpress-mobile/WordPress-Aztec-iOS/issues/58
        //
        font = defaultFont
        
        storage.setHTML(processedHTML, withDefaultFontDescriptor: font!.fontDescriptor)

        if storage.length > 0 && selectedRange.location < storage.length {
            typingAttributes = storage.attributes(at: selectedRange.location, effectiveRange: nil)
        }

        delegate?.textViewDidChange?(self)
        formattingDelegate?.textViewCommandToggledAStyle()
    }


    // MARK: - Attachment Helpers

    open func registerAttachmentImageProvider(_ provider: TextViewAttachmentImageProvider) {
        textAttachmentImageProvider.append(provider)
    }

    // MARK: - Getting format identifiers

    private let formatterIdentifiersMap: [FormattingIdentifier: AttributeFormatter] = [
        .bold: BoldFormatter(),
        .italic: ItalicFormatter(),
        .underline: UnderlineFormatter(),
        .strikethrough: StrikethroughFormatter(),
        .link: LinkFormatter(),
        .orderedlist: TextListFormatter(style: .ordered),
        .unorderedlist: TextListFormatter(style: .unordered),
        .blockquote: BlockquoteFormatter(),
        .header1: HeaderFormatter(headerLevel: .h1, placeholderAttributes: nil),
        .header2: HeaderFormatter(headerLevel: .h2, placeholderAttributes: nil),
        .header3: HeaderFormatter(headerLevel: .h3, placeholderAttributes: nil),
        .header4: HeaderFormatter(headerLevel: .h4, placeholderAttributes: nil),
        .header5: HeaderFormatter(headerLevel: .h5, placeholderAttributes: nil),
        .header6: HeaderFormatter(headerLevel: .h6, placeholderAttributes: nil),
        .p: HTMLParagraphFormatter()
    ]

    /// Get a list of format identifiers spanning the specified range as a String array.
    ///
    /// - Parameter range: An NSRange to inspect.
    ///
    /// - Returns: A list of identifiers.
    ///
    open func formatIdentifiersSpanningRange(_ range: NSRange) -> [FormattingIdentifier] {
        guard storage.length != 0 else {
            return formatIdentifiersForTypingAttributes()
        }

        if range.length == 0 {
            return formatIdentifiersAtIndex(range.location)
        }

        var identifiers = [FormattingIdentifier]()

        for (key, formatter) in formatterIdentifiersMap {
            if formatter.present(in: storage, at: range) {
                identifiers.append(key)
            }
        }

        return identifiers
    }


    /// Get a list of format identifiers at a specific index as a String array.
    ///
    /// - Parameter range: The character index to inspect.
    ///
    /// - Returns: A list of identifiers.
    ///
    open func formatIdentifiersAtIndex(_ index: Int) -> [FormattingIdentifier] {
        guard storage.length != 0 else {
            return []
        }

        let index = adjustedIndex(index)
        var identifiers = [FormattingIdentifier]()

        for (key, formatter) in formatterIdentifiersMap {
            if formatter.present(in: storage, at: index) {
                identifiers.append(key)
            }
        }

        return identifiers
    }


    /// Get a list of format identifiers of the Typing Attributes.
    ///
    /// - Returns: A list of Formatting Identifiers.
    ///
    open func formatIdentifiersForTypingAttributes() -> [FormattingIdentifier] {
        var identifiers = [FormattingIdentifier]()

        for (key, formatter) in formatterIdentifiersMap {
            if formatter.present(in: typingAttributes) {
                identifiers.append(key)
            }
        }

        return identifiers
    }

    // MARK: - UIResponderStandardEditActions

    open override func toggleBoldface(_ sender: Any?) {
        // We need to make sure our formatter is called.  We can't go ahead with the default
        // implementation.
        //
        toggleBold(range: selectedRange)

        formattingDelegate?.textViewCommandToggledAStyle()
    }

    open override func toggleItalics(_ sender: Any?) {
        // We need to make sure our formatter is called.  We can't go ahead with the default
        // implementation.
        //
        toggleItalic(range: selectedRange)

        formattingDelegate?.textViewCommandToggledAStyle()
    }

    open override func toggleUnderline(_ sender: Any?) {
        // We need to make sure our formatter is called.  We can't go ahead with the default
        // implementation.
        //
        toggleUnderline(range: selectedRange)

        formattingDelegate?.textViewCommandToggledAStyle()
    }

    // MARK: - Formatting

    func toggle(formatter: AttributeFormatter, atRange range: NSRange) {

        let applicationRange = formatter.applicationRange(for: range, in: textStorage)
        let originalString = storage.attributedSubstring(from: applicationRange)

        storage.toggle(formatter: formatter, at: range)

        undoManager?.registerUndo(withTarget: self, handler: { [weak self] target in
            self?.undoTextReplacement(of: originalString, finalRange: applicationRange)
        })

        if applicationRange.length == 0 {
            typingAttributes = formatter.toggle(in: typingAttributes)
        } else {
            // NOTE: We are making sure that the selectedRange location is inside the string
            // The selected range can be out of the string when you are adding content to the end of the string.
            // In those cases we check the atributes of the previous caracter
            let location = max(0,min(selectedRange.location, textStorage.length-1))
            typingAttributes = textStorage.attributes(at: location, effectiveRange: nil)
        }
        delegate?.textViewDidChange?(self)
    }

    /// Adds or removes a bold style from the specified range.
    ///
    /// - Parameter range: The NSRange to edit.
    ///
    open func toggleBold(range: NSRange) {
        let formatter = BoldFormatter()
        toggle(formatter: formatter, atRange: range)
    }


    /// Adds or removes a italic style from the specified range.
    ///
    /// - Parameter range: The NSRange to edit.
    ///
    open func toggleItalic(range: NSRange) {
        let formatter = ItalicFormatter()
        toggle(formatter: formatter, atRange: range)
    }


    /// Adds or removes a underline style from the specified range.
    ///
    /// - Parameter range: The NSRange to edit.
    ///
    open func toggleUnderline(range: NSRange) {
        let formatter = UnderlineFormatter()
        toggle(formatter: formatter, atRange: range)
    }


    /// Adds or removes a strikethrough style from the specified range.
    ///
    /// - Parameter range: The NSRange to edit.
    ///
    open func toggleStrikethrough(range: NSRange) {
        let formatter = StrikethroughFormatter()
        toggle(formatter: formatter, atRange: range)
    }

    /// Adds or removes a Pre style from the specified range.
    /// Pre are applied to an entire paragrah regardless of the range.
    /// If the range spans multiple paragraphs, the style is applied to all
    /// affected paragraphs.
    ///
    /// - Parameters:
    ///     - range: The NSRange to edit.
    ///
    open func togglePre(range: NSRange) {
        ensureInsertionOfEndOfLineForEmptyParagraphAtEndOfFile(forApplicationRange: range)

        let formatter = PreFormatter(placeholderAttributes: typingAttributes)
        toggle(formatter: formatter, atRange: range)

        forceRedrawCursorAfterDelay()
    }

    /// Adds or removes a blockquote style from the specified range.
    /// Blockquotes are applied to an entire paragrah regardless of the range.
    /// If the range spans multiple paragraphs, the style is applied to all
    /// affected paragraphs.
    ///
    /// - Parameters:
    ///     - range: The NSRange to edit.
    ///
    open func toggleBlockquote(range: NSRange) {
        ensureInsertionOfEndOfLineForEmptyParagraphAtEndOfFile(forApplicationRange: range)

        let formatter = BlockquoteFormatter(placeholderAttributes: typingAttributes)
        toggle(formatter: formatter, atRange: range)

        forceRedrawCursorAfterDelay()
    }

    /// Adds or removes a ordered list style from the specified range.
    ///
    /// - Parameter range: The NSRange to edit.
    ///
    open func toggleOrderedList(range: NSRange) {
        ensureInsertionOfEndOfLineForEmptyParagraphAtEndOfFile(forApplicationRange: range)

        let formatter = TextListFormatter(style: .ordered, placeholderAttributes: typingAttributes)
        toggle(formatter: formatter, atRange: range)

        forceRedrawCursorAfterDelay()
    }


    /// Adds or removes a unordered list style from the specified range.
    ///
    /// - Parameter range: The NSRange to edit.
    ///
    open func toggleUnorderedList(range: NSRange) {
        ensureInsertionOfEndOfLineForEmptyParagraphAtEndOfFile(forApplicationRange: range)

        let formatter = TextListFormatter(style: .unordered, placeholderAttributes: typingAttributes)
        toggle(formatter: formatter, atRange: range)

        forceRedrawCursorAfterDelay()
    }


    /// Adds or removes a unordered list style from the specified range.
    ///
    /// - Parameter range: The NSRange to edit.
    ///
    open func toggleHeader(_ headerType: Header.HeaderType, range: NSRange) {
        let formatter = HeaderFormatter(headerLevel: headerType, placeholderAttributes: typingAttributes)
        toggle(formatter: formatter, atRange: range)
        forceRedrawCursorAfterDelay()
    }

    /// Replaces with an horizontal ruler on the specified range
    ///
    /// - Parameter range: the range where the ruler will be inserted
    ///
    open func replaceWithHorizontalRuler(at range: NSRange) {
        let line = LineAttachment()
        replace(at: range, with: line)
    }

    fileprivate lazy var defaultAttributes: [String: Any] = {
        return [
            NSFontAttributeName: self.defaultFont,
            NSParagraphStyleAttributeName: ParagraphStyle.default
        ]
    }()

    private lazy var paragraphFormatters: [AttributeFormatter] = [
        BlockquoteFormatter(),
        HeaderFormatter(headerLevel:.h1),
        HeaderFormatter(headerLevel:.h2),
        HeaderFormatter(headerLevel:.h3),
        HeaderFormatter(headerLevel:.h4),
        HeaderFormatter(headerLevel:.h5),
        HeaderFormatter(headerLevel:.h6),
        PreFormatter(placeholderAttributes: self.defaultAttributes)
    ]

    /// Verifies if the Active Font's Family Name matches with our Default Font, or not. If the family diverges,
    /// this helper will proceed to restore the defaultFont's Typing Attributes
    /// This is meant as a workaround for the "Emojis Mixing Up Font's" glitch.
    ///
    private func restoreDefaultFontIfNeeded() {
        guard let activeFont = typingAttributes[NSFontAttributeName] as? UIFont, activeFont.isAppleEmojiFont else {
            return
        }

        typingAttributes[NSFontAttributeName] = defaultFont.withSize(activeFont.pointSize)
    }


    /// Inserts an end-of-line character whenever the provided range is at end-of-file, in an
    /// empty paragraph. This is useful when attempting to apply a paragraph-level style at EOF,
    /// since it won't be possible without the paragraph having any characters.
    ///
    /// Call this method before applying the formatter.
    ///
    /// - Parameters:
    ///     - range: the range where the formatter will be applied.
    ///
    private func ensureInsertionOfEndOfLineForEmptyParagraphAtEndOfFile(forApplicationRange range: NSRange) {

        guard let selectedRangeForSwift = textStorage.string.nsRange(fromUTF16NSRange: range) else {
            assertionFailure("This should never happen.  Review the logic!")
            return
        }

        if selectedRangeForSwift.location == textStorage.length
            && textStorage.string.isEmptyLine(at: selectedRangeForSwift.location) {

            insertEndOfLineCharacter()
        }
    }

    /// Inserts an end-of-line chracter whenever:
    ///
    ///     A.  We're about to insert a new line
    ///     B.  We're at the end of the document
    ///     C.  There's a List (OR) Blockquote (OR) Pre active
    ///
    /// We're doing this as a workaround, in order to force the LayoutManager render the Bullet (OR) 
    /// Blockquote's background.
    ///
    private func ensureInsertionOfEndOfLine(beforeInserting text: String) {

        guard text.isEndOfLine(),
            selectedRange.location == storage.length else {
                return
        }

        let formatters: [AttributeFormatter] = [
            BlockquoteFormatter(),
            PreFormatter(placeholderAttributes: self.defaultAttributes),
            TextListFormatter(style: .ordered),
            TextListFormatter(style: .unordered)
        ]

        let found = formatters.first { formatter in
            return formatter.present(in: typingAttributes)
        }

        guard found != nil else {
            return
        }

        insertEndOfLineCharacter()
    }

    /// Inserts a end-of-line character at the current position, while retaining the selectedRange
    /// and typingAttributes.
    ///
    private func insertEndOfLineCharacter() {
        let previousRange = selectedRange
        let previousStyle = typingAttributes

        super.insertText(String(.paragraphSeparator))

        selectedRange = previousRange
        typingAttributes = previousStyle
    }

    /// Upon Text Insertion, we'll remove the NSLinkAttribute whenever the new text **IS NOT** surrounded by
    /// the NSLinkAttribute. Meaning that:
    ///
    ///     - Text inserted in front of a link will not be automagically linkified
    ///     - Text inserted after a link (even with no spaces!) won't be linkified anymore
    ///     - Only text edited "Within" a Link's Anchor will get linkified.
    ///
    /// - Parameter range: Range in which new text will be inserted.
    ///
    private func ensureRemovalOfLinkTypingAttribute(at range: NSRange) {
        guard typingAttributes[NSLinkAttributeName] != nil else {
            return
        }

        guard !storage.isLocationPreceededByLink(range.location) ||
            !storage.isLocationSuccededByLink(range.location)
            else {
                return
        }

        typingAttributes.removeValue(forKey: NSLinkAttributeName)
    }


    /// Force the SDK to Redraw the cursor, asynchronously, if the edited text (inserted / deleted) requires it.
    /// This method was meant as a workaround for Issue #144.
    ///
    func ensureCursorRedraw(afterEditing text: String) {
        guard text == String(.lineFeed) else {
            return
        }

        forceRedrawCursorAfterDelay()
    }


    /// Force the SDK to Redraw the cursor, asynchronously, after a delay. This method was meant as a workaround
    /// for Issue #144: the Caret might end up redrawn below the Blockquote's custom background.
    ///
    /// Workaround: By changing the selectedRange back and forth, we're forcing UITextView to effectively re-render
    /// the caret.
    ///
    func forceRedrawCursorAfterDelay() {
        let delay = 0.05
        DispatchQueue.main.asyncAfter(deadline: .now() + delay) {
            let beforeTypingAttributes = self.typingAttributes
            let pristine = self.selectedRange
            let maxLength = self.storage.length

            // Determine the Temporary Shift Location:
            // - If we're at the end of the document, we'll move the caret minus one character
            // - Otherwise, we'll move the caret plus one position
            //
            let delta = pristine.location == maxLength ? -1 : 1
            let location = min(max(pristine.location + delta, 0), maxLength)

            // Yes. This is a Workaround on top of another workaround.
            // WARNING: The universe may fade out of existance.
            //
            self.preserveTypingAttributesWorkaround {

                // Shift the SelectedRange to a nearby position: *FORCE* cursor redraw
                //
                self.selectedRange = NSMakeRange(location, 0)

                // Finally, restore the original SelectedRange and the typingAttributes we had before beginning
                //
                self.selectedRange = pristine
                self.typingAttributes = beforeTypingAttributes
            }
        }
    }

    /// Workaround: This method preserves the Typing Attributes, and prevents the UITextView's delegate from beign
    /// called during the `block` execution.
    ///
    /// We're implementing this because of a bug in iOS 11, in which Typing Attributes are being lost by methods such as:
    ///
    ///     -   `deleteBackwards`
    ///     -   `insertText`
    ///     -   Autocompletion!
    ///
    /// Reference: https://github.com/wordpress-mobile/AztecEditor-iOS/issues/748
    ///
    func preserveTypingAttributesWorkaround(block: () -> Void) {
        let beforeTypingAttributes = typingAttributes
        let beforeDelegate = delegate

        delegate = nil
        block()

        typingAttributes = beforeTypingAttributes
        delegate = beforeDelegate
    }


    // WORKAROUND: iOS 11 introduced an issue that's causing UITextView to lose it's typing
    // attributes under certain circumstances. This method will determine the Typing Attributes based on
    /// the TextStorage attributes, whenever possible.
    ///
    /// Issue: https://github.com/wordpress-mobile/AztecEditor-iOS/issues/749
    ///
    private func ensureTypingAttributesAreValid() {
        let document = textStorage.string
        guard selectedRange.location == document.characters.count else {
            return
        }

        let previousLocation = max(selectedRange.location - 1, 0)
        typingAttributes = textStorage.attributes(at: previousLocation, effectiveRange: nil)
    }


    // MARK: - Links

    /// Adds a link to the designated url on the specified range.
    ///
    /// - Parameters:
    ///     - url: the NSURL to link to.
    ///     - title: the text for the link.
    ///     - range: The NSRange to edit.
    ///
    open func setLink(_ url: URL, title: String, inRange range: NSRange) {

        let originalText = attributedText.attributedSubstring(from: range)
        let attributedTitle = NSAttributedString(string: title)
        let finalRange = NSRange(location: range.location, length: attributedTitle.length)        

        undoManager?.registerUndo(withTarget: self, handler: { [weak self] target in
            self?.undoTextReplacement(of: originalText, finalRange: finalRange)
        })

        let formatter = LinkFormatter()
        formatter.attributeValue = url        
        let attributes = formatter.apply(to: typingAttributes)

        storage.replaceCharacters(in: range, with: NSAttributedString(string: title, attributes: attributes))

        selectedRange = NSRange(location: finalRange.location + finalRange.length, length: 0)

        delegate?.textViewDidChange?(self)
    }

    /// Adds a link to the designated url on the specified range.
    ///
    /// - Parameters:
    ///     - url: the NSURL to link to.
    ///     - range: The NSRange to edit.
    ///
    open func setLink(_ url: URL, inRange range: NSRange) {
        let formatter = LinkFormatter()
        formatter.attributeValue = url
        toggle(formatter: formatter, atRange: range)
    }




    /// Removes the link, if any, at the specified range
    ///
    /// - Parameter range: range that contains the link to be removed.
    ///
    open func removeLink(inRange range: NSRange) {
        let formatter = LinkFormatter()
        formatter.toggle(in: storage, at: range)
        delegate?.textViewDidChange?(self)
    }


    // MARK: - Embeds

    func replace(at range: NSRange, with attachment: NSTextAttachment) {
        let originalText = textStorage.attributedSubstring(from: range)
        let finalRange = NSRange(location: range.location, length: NSAttributedString.lengthOfTextAttachment)

        undoManager?.registerUndo(withTarget: self, handler: { [weak self] target in
            self?.undoTextReplacement(of: originalText, finalRange: finalRange)
        })
        let attachmentString = NSAttributedString(attachment: attachment, attributes: typingAttributes)        
        storage.replaceCharacters(in: range, with: attachmentString)
        selectedRange = NSMakeRange(range.location + NSAttributedString.lengthOfTextAttachment, 0)
        delegate?.textViewDidChange?(self)
    }

    /// Replaces with an image attachment at the specified range
    ///
    /// - Parameters:
    ///     - range: the range where the image will be inserted
    ///     - sourceURL: The url of the image to be inserted.
    ///     - placeHolderImage: the image to be used as an placeholder.
    ///     - identifier: an unique identifier for the image
    ///
    /// - Returns: the attachment object that can be used for further calls
    ///
    @discardableResult
    open func replaceWithImage(at range: NSRange, sourceURL url: URL, placeHolderImage: UIImage?, identifier: String = UUID().uuidString) -> ImageAttachment {
        let attachment = ImageAttachment(identifier: identifier, url: url)
        attachment.delegate = storage
        attachment.image = placeHolderImage
        replace(at: range, with: attachment)
        return attachment
    }


    /// Returns the MediaAttachment instance with the matching identifier
    ///
    /// - Parameter id: Identifier of the text attachment to be retrieved
    ///
    open func attachment(withId id: String) -> MediaAttachment? {
        return storage.attachment(withId: id)
    }

    /// Removes the attachment that matches the attachment identifier provided from the storage
    ///
    /// - Parameter attachmentID: the unique id of the attachment
    ///
    open func remove(attachmentID: String) {
        guard let range = storage.rangeFor(attachmentID: attachmentID) else {
            return
        }
        let originalText = storage.attributedSubstring(from: range)
        let finalRange = NSRange(location: range.location, length: 0)

        undoManager?.registerUndo(withTarget: self, handler: { [weak self] target in
            self?.undoTextReplacement(of: originalText, finalRange: finalRange)
        })

        storage.replaceCharacters(in: range, with: NSAttributedString(string: "", attributes: typingAttributes))
        delegate?.textViewDidChange?(self)
    }

    /// Removes all of the text attachments contained within the storage
    ///
    open func removeMediaAttachments() {
        storage.removeMediaAttachments()
        delegate?.textViewDidChange?(self)
    }

    /// Replaces a Video attachment at the specified range
    ///
    /// - Parameters:
    ///   - range: the range in the text to insert the video
    ///   - sourceURL: the video source URL
    ///   - posterURL: the video poster image URL
    ///   - placeHolderImage: an image to use has an placeholder while the video poster is being loaded
    ///   - identifier: an unique indentifier for the video
    ///
    /// - Returns: the video attachment object that was inserted.
    ///
    @discardableResult
    open func replaceWithVideo(at range: NSRange, sourceURL: URL, posterURL: URL?, placeHolderImage: UIImage?, identifier: String = UUID().uuidString) -> VideoAttachment {
        let attachment = VideoAttachment(identifier: identifier, srcURL: sourceURL, posterURL: posterURL)
        attachment.delegate = storage
        attachment.image = placeHolderImage
        replace(at: range, with: attachment)
        return attachment
    }

    /// Returns the associated NSTextAttachment, at a given point, if any.
    ///
    /// - Parameter point: The point on screen to check for attachments.
    ///
    /// - Returns: The associated NSTextAttachment.
    ///
    open func attachmentAtPoint(_ point: CGPoint) -> NSTextAttachment? {
        let index = layoutManager.characterIndex(for: point, in: textContainer, fractionOfDistanceBetweenInsertionPoints: nil)
        guard index < textStorage.length else {
            return nil
        }

        var effectiveRange = NSRange()
        guard let attachment = textStorage.attribute(NSAttachmentAttributeName, at: index, effectiveRange: &effectiveRange) as? NSTextAttachment else {
            return nil
        }

        var bounds = layoutManager.boundingRect(forGlyphRange: effectiveRange, in: textContainer)
        bounds.origin.x += textContainerInset.left
        bounds.origin.y += textContainerInset.top

        // Let's check if we have media attachment in place
        guard let mediaAttachment = attachment as? MediaAttachment else {
            return bounds.contains(point) ? attachment : nil
        }

        // Correct the bounds taking in account the dimesion of the media image being used
        let mediaBounds = mediaAttachment.mediaBounds(for: bounds)

        bounds.origin.x += mediaBounds.origin.x
        bounds.origin.y += mediaBounds.origin.y
        bounds.size.width = mediaBounds.size.width
        bounds.size.height = mediaBounds.size.height

        return bounds.contains(point) ? attachment : nil
    }

    /// Move the selected range to the nearest character of the point specified in the textView
    ///
    /// - Parameter point: the position to move the selection to.
    ///
    open func moveSelectionToPoint(_ point: CGPoint) {
        let index = layoutManager.characterIndex(for: point, in: textContainer, fractionOfDistanceBetweenInsertionPoints: nil)
        guard index < textStorage.length else {
            return
        }

        guard let locationAfter = textStorage.string.location(after: index) else {
            selectedRange = NSRange(location: index, length: 0)
            return;
        }
        var newLocation = locationAfter
        if isPointInsideAttachmentMargin(point: point) {
            newLocation = index
        }
        selectedRange = NSRange(location: newLocation, length: 0)
    }


    /// // Check if there is an attachment at the location we are moving. If there is one check if we want to move before or after the attachment based on the margins.
    ///
    /// - Parameter point: the point to check.
    /// - Returns: true if the point fall inside an attachment margin
    open func isPointInsideAttachmentMargin(point: CGPoint) -> Bool {
        let index = layoutManager.characterIndex(for: point, in: textContainer, fractionOfDistanceBetweenInsertionPoints: nil)

        if let attachment = attachmentAtPoint(point) as? MediaAttachment {
            let glyphRange = layoutManager.glyphRange(forCharacterRange: NSRange(location: index, length: 1), actualCharacterRange: nil)
            let rect = layoutManager.boundingRect(forGlyphRange: glyphRange, in: textContainer)
            if point.y >= rect.origin.y && point.y <= (rect.origin.y + (2 * attachment.appearance.imageMargin)) {
                return true
            }
        }
        return false
    }

    // MARK: - Links

    /// Returns an NSURL if the specified range as attached a link attribute
    ///
    /// - Parameter range: The NSRange to inspect
    ///
    /// - Returns: The NSURL if available
    ///
    open func linkURL(forRange range: NSRange) -> URL? {
        let index = maxIndex(range.location)
        var effectiveRange = NSRange()
        guard index < storage.length,
            let attr = storage.attribute(NSLinkAttributeName, at: index, effectiveRange: &effectiveRange)
            else {
                return nil
        }

        if let url = attr as? URL {
            return url
        }

        if let urlString = attr as? String {
            return URL(string:urlString)
        }

        return nil
    }


    /// Returns the Link Attribute's Full Range, intersecting the specified range.
    ///
    /// - Parameter range: The NSRange to inspect
    ///
    /// - Returns: The full Link's Range.
    ///
    open func linkFullRange(forRange range: NSRange) -> NSRange? {
        let index = maxIndex(range.location)
        var effectiveRange = NSRange()
        guard index < storage.length,
            storage.attribute(NSLinkAttributeName, at: index, effectiveRange: &effectiveRange) != nil
            else {
                return nil
        }

        return effectiveRange
    }


    /// The maximum index should never exceed the length of the text storage minus one,
    /// else we court out of index exceptions.
    ///
    /// - Parameter index: The candidate index. If the index is greater than the max allowed, the max is returned.
    ///
    /// - Returns: If the index is greater than the max allowed, the max is returned, else the original value.
    ///
    func maxIndex(_ index: Int) -> Int {
        if index >= storage.length {
            return max(storage.length - 1, 0)
        }

        return index
    }

    /// In most instances, the value of NSRange.location is off by one when compared to a character index.
    /// Call this method to get an adjusted character index from an NSRange.location.
    ///
    /// - Parameter index: The candidate index.
    ///
    /// - Returns: The specified or maximum index.
    ///
    func adjustedIndex(_ index: Int) -> Int {
        let index = maxIndex(index)
        return max(0, index - 1)
    }


    // MARK: - Attachments

    /// Invalidates the layout of the attachment and marks it to be refresh on the next update cycle.
    /// This method should be called after editing any kind of *Attachment, since, whenever its bounds
    /// do change, we'll need to perform a layout pass. Otherwise, TextKit's inner map won't match with
    /// what's actually onscreen.
    ///
    /// - Parameters:
    ///   - attachment: the attachment to update
    ///
    open func refresh(_ attachment: NSTextAttachment) {
        guard let range = storage.range(for: attachment) else {
            return
        }

        storage.edited(.editedAttributes, range: range, changeInLength: 0)
    }

    /// Helper that allows us to Edit a NSTextAttachment instance, with two extras:
    ///
    /// - Undo Support comes for free!
    /// - Layout will be ensured right after executing the edition block
    ///
    /// - Parameters:
    ///     - attachment: Instance to be edited
    ///     - block: Edition closure to be executed
    ///
    /// *Note:* Your NSTextAttachment MUST implement NSCopying protocol. This is a requirement!
    ///
    open func edit<T>(_ attachment: T, block: (T) -> ()) where T:NSTextAttachment {
        guard let copying = attachment as? NSCopying else {
            fatalError("Attachments must implement NSCopying in order to quality for Undo Support")
        }

        guard let range = storage.range(for: attachment), let copy = copying.copy() as? T else {
            return
        }

        block(copy)

        performUndoable(at: range) {
            storage.setAttributes([NSAttachmentAttributeName: copy], range: range)
            return range
        }
    }


    // MARK: - More

    /// Replaces a range with a comment.
    ///
    /// - Parameters:
    ///     - range: The character range that must be replaced with a Comment Attachment.
    ///     - comment: The text for the comment.
    ///
    /// - Returns: the attachment object that can be used for further calls
    ///
    @discardableResult
    open func replace(_ range: NSRange, withComment comment: String) -> CommentAttachment {
        let attachment = CommentAttachment()
        attachment.text = comment
        replace(at: range, with: attachment)

        return attachment
    }
}


// MARK: - Single line attributes removal
//
private extension TextView {

    // MARK: - WORKAROUND: Removing paragraph styles after deleting the last character in the current line.

    /// Ensures Paragraph Styles are removed, if needed, *before* a character gets removed from the storage,
    /// at the specified range.
    ///
    /// - Parameter range: Range at which a character is about to be removed.
    ///
    func ensureRemovalOfParagraphStylesBeforeRemovingCharacter(at range: NSRange) {
        guard mustRemoveParagraphStylesBeforeRemovingCharacter(at: range) else {
            return
        }

        removeParagraphAttributes(at: range)
    }

    /// Analyzes whether the attributes should be removed from the specified location, *before* removing a 
    /// character at the specified location.
    ///
    /// - Parameter range: Range at which we'll remove a character
    ///
    /// - Returns: `true` if we should nuke the paragraph attributes.
    ///
    private func mustRemoveParagraphStylesBeforeRemovingCharacter(at range: NSRange) -> Bool {
        return storage.string.isEmptyParagraph(at: range.location)
    }

    // MARK: - WORKAROUND: Removing paragraph styles after entering a newline.

    /// Removes paragraph attributes after a newline has been entered, and we're editing the End of File.
    ///
    /// - Parameter input: the text that was just inserted into the TextView.
    ///
    func ensureRemovalOfSingleLineParagraphAttributesAfterPressingEnter(input: String) {
        guard mustRemoveSingleLineParagraphAttributesAfterPressingEnter(input: input) else {
            return
        }

        removeSingleLineParagraphAttributes(at: selectedRange)
    }

    /// Analyzes whether paragraph attributes should be removed from the specified
    /// location, or not, after the selection range is changed.
    ///
    /// - Parameter input: the text that was just inserted into the TextView.
    ///
    /// - Returns: `true` if we should remove paragraph attributes, otherwise it returns `false`.
    ///
    private func mustRemoveSingleLineParagraphAttributesAfterPressingEnter(input: String) -> Bool {
        return input.isEndOfLine() && storage.string.isEmptyLine(at: selectedRange.location)
    }


    /// Removes the Paragraph Attributes [Blockquote, Pre, Lists] at the specified range. If the range
    /// is beyond the storage's contents, the typingAttributes will be modified
    ///
    private func removeSingleLineParagraphAttributes(at range: NSRange) {

        let formatters: [AttributeFormatter] = [
            HeaderFormatter(headerLevel: .h1, placeholderAttributes: [:]),
            HeaderFormatter(headerLevel: .h2, placeholderAttributes: [:]),
            HeaderFormatter(headerLevel: .h3, placeholderAttributes: [:]),
            HeaderFormatter(headerLevel: .h4, placeholderAttributes: [:]),
            HeaderFormatter(headerLevel: .h5, placeholderAttributes: [:]),
            HeaderFormatter(headerLevel: .h6, placeholderAttributes: [:])
        ]

        for formatter in formatters where formatter.present(in: typingAttributes) {
            typingAttributes = formatter.remove(from: typingAttributes)

            let applicationRange = formatter.applicationRange(for: selectedRange, in: textStorage)
            formatter.removeAttributes(from: textStorage, at: applicationRange)
        }
    }

    // MARK: - WORKAROUND: Removing paragraph styles when pressing enter in an empty paragraph

    /// Removes paragraph attributes after pressing enter in an empty paragraph.
    ///
    /// - Parameter input: the user's input.  This method must be called before the input is processed.
    ///
    func ensureRemovalOfParagraphAttributesWhenPressingEnterInAnEmptyParagraph(input: String) -> Bool {
        guard mustRemoveParagraphAttributesWhenPressingEnterInAnEmptyParagraph(input: input) else {
            return false
        }

        removeParagraphAttributes(at: selectedRange)

        return true
    }

    /// Analyzes whether paragraph attributes should be removed after pressing enter in an empty
    /// paragraph.
    ///
    /// - Returns: `true` if we should remove paragraph attributes, otherwise it returns `false`.
    ///
    private func mustRemoveParagraphAttributesWhenPressingEnterInAnEmptyParagraph(input: String) -> Bool {
        return input.isEndOfLine()
            && storage.string.isEmptyLine(at: selectedRange.location)
            && (BlockquoteFormatter().present(in: typingAttributes)
                || TextListFormatter.listsOfAnyKindPresent(in: typingAttributes)
                || PreFormatter().present(in: typingAttributes))
    }


    // MARK: - WORKAROUND: Removing paragraph styles when pressing backspace and removing the last character

    /// Removes paragraph attributes after pressing backspace, if the resulting document is empty.
    ///
    func ensureRemovalOfParagraphAttributesWhenPressingBackspaceAndEmptyingTheDocument() {
        guard mustRemoveParagraphAttributesWhenPressingBackspaceAndEmptyingTheDocument() else {
            return
        }

        removeParagraphAttributes(at: selectedRange)
    }

    /// Analyzes whether paragraph attributes should be removed from the specified
    /// location, or not, after pressing backspace.
    ///
    /// - Returns: `true` if we should remove paragraph attributes, otherwise it returns `false`.
    ///
    private func mustRemoveParagraphAttributesWhenPressingBackspaceAndEmptyingTheDocument() -> Bool {
        return storage.length == 0
    }

    // MARK: - WORKAROUND: Removing styles at EOF due to selection change

    /// Removes paragraph attributes after a selection change.
    ///
    func ensureRemovalOfParagraphAttributesAfterSelectionChange() {
        guard mustRemoveParagraphAttributesAfterSelectionChange() else {
            return
        }

        removeParagraphAttributes(at: selectedRange)
    }

    /// Analyzes whether paragraph attributes should be removed from the specified
    /// location, or not, after the selection range is changed.
    ///
    /// - Returns: `true` if we should remove paragraph attributes, otherwise it returns `false`.
    ///
    private func mustRemoveParagraphAttributesAfterSelectionChange() -> Bool {
        return selectedRange.location == storage.length
            && storage.string.isEmptyParagraph(at: selectedRange.location)
    }

    /// Removes the Paragraph Attributes [Blockquote, Pre, Lists] at the specified range. If the range
    /// is beyond the storage's contents, the typingAttributes will be modified.
    ///
    private func removeParagraphAttributes(at range: NSRange) {
        let formatters: [AttributeFormatter] = [
            BlockquoteFormatter(),
            PreFormatter(placeholderAttributes: defaultAttributes),
            TextListFormatter(style: .ordered),
            TextListFormatter(style: .unordered)
        ]

        for formatter in formatters where formatter.present(in: super.typingAttributes) {
            super.typingAttributes = formatter.remove(from: super.typingAttributes)

            let applicationRange = formatter.applicationRange(for: selectedRange, in: textStorage)
            formatter.removeAttributes(from: textStorage, at: applicationRange)
        }
    }
}


// MARK: - TextStorageImageProvider
//
extension TextView: TextStorageAttachmentsDelegate {

    func storage(
        _ storage: TextStorage,
        attachment: NSTextAttachment,
        imageFor url: URL,
        onSuccess success: @escaping (UIImage) -> (),
        onFailure failure: @escaping () -> ()) {
        
        guard let textAttachmentDelegate = textAttachmentDelegate else {
            fatalError("This class requires a text attachment delegate to be set.")
        }
        
        textAttachmentDelegate.textView(self, attachment: attachment, imageAt: url, onSuccess: success, onFailure: failure)
    }

    func storage(_ storage: TextStorage, placeholderFor attachment: NSTextAttachment) -> UIImage {
        guard let textAttachmentDelegate = textAttachmentDelegate else {
            fatalError("This class requires a text attachment delegate to be set.")
        }

        return textAttachmentDelegate.textView(self, placeholderFor: attachment)
    }
    
    func storage(_ storage: TextStorage, urlFor imageAttachment: ImageAttachment) -> URL {
        guard let textAttachmentDelegate = textAttachmentDelegate else {
            fatalError("This class requires a text attachment delegate to be set.")
        }
        
        return textAttachmentDelegate.textView(self, urlFor: imageAttachment)
    }

    func storage(_ storage: TextStorage, deletedAttachmentWith attachmentID: String) {
        textAttachmentDelegate?.textView(self, deletedAttachmentWith: attachmentID)
    }

    func storage(_ storage: TextStorage, imageFor attachment: NSTextAttachment, with size: CGSize) -> UIImage? {
        let provider = textAttachmentImageProvider.first { provider in
            return provider.textView(self, shouldRender: attachment)
        }

        guard let firstProvider = provider else {
            fatalError("This class requires at least one AttachmentImageProvider to be set.")
        }

        return firstProvider.textView(self, imageFor: attachment, with: size)
    }

    func storage(_ storage: TextStorage, boundsFor attachment: NSTextAttachment, with lineFragment: CGRect) -> CGRect {
        let provider = textAttachmentImageProvider.first {
            $0.textView(self, shouldRender: attachment)
        }

        guard let firstProvider = provider else {
            fatalError("This class requires at least one AttachmentImageProvider to be set.")
        }

        return firstProvider.textView(self, boundsFor: attachment, with: lineFragment)
    }
}


// MARK: - UIGestureRecognizerDelegate
//
@objc class AttachmentGestureRecognizerDelegate: NSObject, UIGestureRecognizerDelegate {

    private weak var textView: TextView?
    fileprivate var currentSelectedAttachment: MediaAttachment?

    public init(textView: TextView) {
        self.textView = textView
    }

    func gestureRecognizer(_ gestureRecognizer: UIGestureRecognizer, shouldRecognizeSimultaneouslyWith otherGestureRecognizer: UIGestureRecognizer) -> Bool {
        return true
    }

    func gestureRecognizerShouldBegin(_ gestureRecognizer: UIGestureRecognizer) -> Bool {

        guard let textView = self.textView else {
            return false
        }

        let locationInTextView = gestureRecognizer.location(in: textView)
        guard textView.attachmentAtPoint(locationInTextView) != nil else {
            if let selectedAttachment = currentSelectedAttachment {
                textView.textAttachmentDelegate?.textView(textView, deselected: selectedAttachment, atPosition: locationInTextView)
            }
            currentSelectedAttachment = nil
            return false
        }
        return true
    }

    func richTextViewWasPressed(_ recognizer: UIGestureRecognizer) {
        guard let textView = self.textView,
            recognizer.state == .recognized else {
                return
        }

        let locationInTextView = recognizer.location(in: textView)
        guard let attachment = textView.attachmentAtPoint(locationInTextView) else {
            return
        }

        textView.moveSelectionToPoint(locationInTextView)

        if textView.isPointInsideAttachmentMargin(point: locationInTextView) {
            if let selectedAttachment = currentSelectedAttachment {
                textView.textAttachmentDelegate?.textView(textView, deselected: selectedAttachment, atPosition: locationInTextView)
            }
            currentSelectedAttachment = nil
            return
        }

        currentSelectedAttachment = attachment as? MediaAttachment
        textView.textAttachmentDelegate?.textView(textView, selected: attachment, atPosition: locationInTextView)
    }
}


// MARK: - Undo implementation
//
private extension TextView {

    /// Undoable Operation. Returns the Final Text Range, resulting from applying the undoable Operation
    /// Note that for Styling Operations, the Final Range will most likely match the Initial Range.
    /// For text editing it will only match the initial range if the original string was replaced with a 
    /// string of the same length.
    ///
    typealias Undoable = () -> NSRange


    /// Registers an Undoable Operation, which will be applied at the specified Initial Range.
    ///
    /// - Parameters:
    ///     - initialRange: Initial Storage Range upon which we'll apply a transformation.
    ///     - block: Undoable Operation. Should return the resulting Substring's Range.
    ///
    func performUndoable(at initialRange: NSRange, block: Undoable) {
        let originalString = storage.attributedSubstring(from: initialRange)

        let finalRange = block()

        undoManager?.registerUndo(withTarget: self, handler: { [weak self] target in
            self?.undoTextReplacement(of: originalString, finalRange: finalRange)
        })

        delegate?.textViewDidChange?(self)
    }

    func undoTextReplacement(of originalText: NSAttributedString, finalRange: NSRange) {

        let redoFinalRange = NSRange(location: finalRange.location, length: originalText.length)
        let redoOriginalText = storage.attributedSubstring(from: finalRange)

        storage.replaceCharacters(in: finalRange, with: originalText)
        selectedRange = redoFinalRange

        undoManager?.registerUndo(withTarget: self, handler: { [weak self] target in
            self?.undoTextReplacement(of: redoOriginalText, finalRange: redoFinalRange)
        })

        delegate?.textViewDidChange?(self)
    }
}<|MERGE_RESOLUTION|>--- conflicted
+++ resolved
@@ -453,24 +453,12 @@
 
         ensureRemovalOfParagraphStylesBeforeRemovingCharacter(at: selectedRange)
 
-<<<<<<< HEAD
-        // WORKAROUND: iOS 11 introduced an issue that's causing UITextView to lose it's typing
-        // attributes under certain circumstances.  This workaround is analog to the one introduced in
-        /// the `insertText` call.
-        //
-        // Issue: https://github.com/wordpress-mobile/AztecEditor-iOS/issues/749
-        //
-        preserveTypingAttributesWorkaround {
-            super.deleteBackward()
-        }
-
-=======
         super.deleteBackward()
 
         ensureTypingAttributesAreValid()
->>>>>>> fb425e71
         ensureRemovalOfParagraphAttributesWhenPressingBackspaceAndEmptyingTheDocument()
         ensureCursorRedraw(afterEditing: deletedString.string)
+
         delegate?.textViewDidChange?(self)
     }
 
