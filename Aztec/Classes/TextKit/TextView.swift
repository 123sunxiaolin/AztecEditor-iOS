import UIKit
import Foundation


// MARK: - TextViewAttachmentDelegate
//
public protocol TextViewAttachmentDelegate: class {

    /// This method requests from the delegate the image at the specified URL.
    ///
    /// - Parameters:
    ///     - textView: the `TextView` the call has been made from.
    ///     - attachment: the attachment that is requesting the image
    ///     - imageURL: the url to download the image from.
    ///     - success: when the image is obtained, this closure should be executed.
    ///     - failure: if the image cannot be obtained, this closure should be executed.
    ///
    func textView(_ textView: TextView,
                  attachment: NSTextAttachment,
                  imageAt url: URL,
                  onSuccess success: @escaping (UIImage) -> Void,
                  onFailure failure: @escaping () -> Void)

    /// Called when an attachment is about to be added to the storage as an attachment (copy/paste), so that the
    /// delegate can specify an URL where that attachment is available.
    ///
    /// - Parameters:
    ///     - textView: The textView that is requesting the image.
    ///     - imageAttachment: The image attachment that was added to the storage.
    ///
    /// - Returns: the requested `URL` where the image is stored, or nil if it's not yet available.
    ///
    func textView(_ textView: TextView, urlFor imageAttachment: ImageAttachment) -> URL?

    /// Called when an attachment doesn't have an available source URL to provide an image representation.
    ///
    /// - Parameters:
    ///   - textView: the textview that is requesting the image
    ///   - attachment: the attachment that does not an have image source
    ///
    /// - Returns: an UIImage to represent the attachment graphically
    ///
    func textView(_ textView: TextView, placeholderFor attachment: NSTextAttachment) -> UIImage

    /// Called after a attachment is removed from the storage.
    ///
    /// - Parameters:
    ///   - textView: The textView where the attachment was removed.
    ///   - attachmentID: The attachment identifier of the media removed.
    ///
    func textView(_ textView: TextView, deletedAttachmentWith attachmentID: String)

    /// Called after an attachment is selected with a single tap.
    ///
    /// - Parameters:
    ///   - textView: the textview where the attachment is.
    ///   - attachment: the attachment that was selected.
    ///   - position: touch position relative to the textview.
    ///
    func textView(_ textView: TextView, selected attachment: NSTextAttachment, atPosition position: CGPoint)

    /// Called after an attachment is deselected with a single tap.
    ///
    /// - Parameters:
    ///   - textView: the textview where the attachment is.
    ///   - attachment: the attachment that was deselected.
    ///   - position: touch position relative to the textView
    ///
    func textView(_ textView: TextView, deselected attachment: NSTextAttachment, atPosition position: CGPoint)
}


// MARK: - TextViewAttachmentImageProvider
//
public protocol TextViewAttachmentImageProvider: class {

    /// Indicates whether the current Attachment Renderer supports a given NSTextAttachment instance, or not.
    ///
    /// - Parameters:
    ///     - textView: The textView that is requesting the bounds.
    ///     - attachment: Attachment about to be rendered.
    ///
    /// - Returns: True when supported, false otherwise.
    ///
    func textView(_ textView: TextView, shouldRender attachment: NSTextAttachment) -> Bool

    /// Provides the Bounds required to represent a given attachment, within a specified line fragment.
    ///
    /// - Parameters:
    ///     - textView: The textView that is requesting the bounds.
    ///     - attachment: Attachment about to be rendered.
    ///     - lineFragment: Line Fragment in which the glyph would be rendered.
    ///
    /// - Returns: Rect specifying the Bounds for the comment attachment
    ///
    func textView(_ textView: TextView, boundsFor attachment: NSTextAttachment, with lineFragment: CGRect) -> CGRect

    /// Provides the (Optional) Image Representation of the specified size, for a given Attachment.
    ///
    /// - Parameters:
    ///     - textView: The textView that is requesting the bounds.
    ///     - attachment: Attachment about to be rendered.
    ///     - size: Expected Image Size
    ///
    /// - Returns: (Optional) UIImage representation of the Comment Attachment.
    ///
    func textView(_ textView: TextView, imageFor attachment: NSTextAttachment, with size: CGSize) -> UIImage?
}


// MARK: - TextViewFormattingDelegate
//
public protocol TextViewFormattingDelegate: class {

    /// Called a text view command toggled a style.
    ///
    /// If you have a format bar, you should probably update it here.
    ///
    func textViewCommandToggledAStyle()
}


// MARK: - TextView
//
open class TextView: UITextView {

    // MARK: - Aztec Delegates

    /// The media delegate takes care of providing remote media when requested by the `TextView`.
    /// If this is not set, all remove images will be left blank.
    ///
    open weak var textAttachmentDelegate: TextViewAttachmentDelegate?

    /// Maintains a reference to the user provided Text Attachment Image Providers
    ///
    fileprivate var textAttachmentImageProvider = [TextViewAttachmentImageProvider]()

    /// Formatting Delegate: to be used by the Edition's Format Bar.
    ///
    open weak var formattingDelegate: TextViewFormattingDelegate?


    // MARK: - Properties: Text Lists

    var maximumListIndentationLevels = 7


    // MARK: - Properties: UI Defaults

    open let defaultFont: UIFont
    open let defaultParagraphStyle: ParagraphStyle
    var defaultMissingImage: UIImage
    
    fileprivate var defaultAttributes: [String: Any] {
        return [NSFontAttributeName: defaultFont,
                NSParagraphStyleAttributeName: defaultParagraphStyle]
    }


    // MARK: - Properties: Processors

    /// This processor will be executed on any HTML you provide to the method `setHTML()` and
    /// before Aztec attempts to parse it.
    ///
    public var inputProcessor: Processor?
    public var inputTreeProcessor: HTMLTreeProcessor?

    /// This processor will be executed right before returning the HTML in `getHTML()`.
    ///
    public var outputProcessor: Processor?

<<<<<<< HEAD
    /// Serializes the DOM Tree into an HTML String.
    ///
    public var outputSerializer: HTMLSerializer = DefaultHTMLSerializer()

    // MARK: - Properties: Text Storage
=======

    // MARK: - TextKit Aztec Subclasses
>>>>>>> a1fa1900

    var storage: TextStorage {
        return textStorage as! TextStorage
    }

    var layout: LayoutManager {
        return layoutManager as! LayoutManager
    }


    // MARK: - Apparance Properties

    /// Blockquote Blocks Border COlor.
    ///
    dynamic public var blockquoteBorderColor: UIColor {
        get {
            return layout.blockquoteBorderColor
        }
        set {
            layout.blockquoteBorderColor = newValue
        }
    }

    /// Blockquote Blocks Background Color.
    ///
    dynamic public var blockquoteBackgroundColor: UIColor {
        get {
            return layout.blockquoteBackgroundColor
        }
        set {
            layout.blockquoteBackgroundColor = newValue
        }
    }


    /// Blockquote Blocks Background Width.
    ///
    dynamic public var blockquoteBorderWidth: CGFloat {
        get {
            return layout.blockquoteBorderWidth
        }
        set {
            layout.blockquoteBorderWidth = newValue
        }
    }

    /// Pre Blocks Background Color.
    ///
    dynamic public var preBackgroundColor: UIColor {
        get {
            return layout.preBackgroundColor
        }
        set {
            layout.preBackgroundColor = newValue
        }
    }


    // MARK: - Overwritten Properties

    /// Overwrites Typing Attributes:
    /// This is the (only) valid hook we've found, in order to (selectively) remove the [Blockquote, List, Pre] attributes.
    /// For details, see: https://github.com/wordpress-mobile/AztecEditor-iOS/issues/414
    ///
    override open var typingAttributes: [String: Any] {
        get {
            ensureRemovalOfParagraphAttributesAfterSelectionChange()
            return super.typingAttributes
        }
        set {
            super.typingAttributes = newValue
        }
    }

    /// This property returns the Attributes associated to the Extra Line Fragment.
    ///
    public var extraLineFragmentTypingAttributes: [String: Any] {
        guard selectedTextRange?.start != endOfDocument else {
            return typingAttributes
        }

        let string = textStorage.string
        
        guard !string.isEndOfParagraph(before: string.endIndex) else {
            return defaultAttributes
        }
        
        let lastLocation = max(string.characters.count - 1, 0)
        
        return textStorage.attributes(at: lastLocation, effectiveRange: nil)
    }


    // MARK: - Init & deinit

    public init(
        defaultFont: UIFont,
        defaultParagraphStyle: ParagraphStyle = ParagraphStyle.default,
        defaultMissingImage: UIImage) {
        
        self.defaultFont = defaultFont
        self.defaultParagraphStyle = defaultParagraphStyle
        self.defaultMissingImage = defaultMissingImage

        let storage = TextStorage()
        let layoutManager = LayoutManager()
        let container = NSTextContainer()

        container.widthTracksTextView = true
        storage.addLayoutManager(layoutManager)
        layoutManager.addTextContainer(container)

        super.init(frame: CGRect(x: 0, y: 0, width: 10, height: 10), textContainer: container)
        commonInit()
    }

    required public init?(coder aDecoder: NSCoder) {

        defaultFont = UIFont.systemFont(ofSize: 14)
        defaultParagraphStyle = ParagraphStyle.default
        defaultMissingImage = Assets.imageIcon
        
        super.init(coder: aDecoder)
        commonInit()
    }

    private func commonInit() {
        allowsEditingTextAttributes = true
        storage.attachmentsDelegate = self
        font = defaultFont
        linkTextAttributes = [NSUnderlineStyleAttributeName: NSNumber(value:NSUnderlineStyle.styleSingle.rawValue), NSForegroundColorAttributeName: self.tintColor]
        typingAttributes = defaultAttributes
        setupMenuController()
        setupAttachmentTouchDetection()
        setupLayoutManager()
    }

    private func setupMenuController() {
        let pasteAndMatchTitle = NSLocalizedString("Paste and Match Style", comment: "Paste and Match Menu Item")
        let pasteAndMatchItem = UIMenuItem(title: pasteAndMatchTitle, action: #selector(pasteAndMatchStyle))
        UIMenuController.shared.menuItems = [pasteAndMatchItem]
    }

    fileprivate lazy var recognizerDelegate: AttachmentGestureRecognizerDelegate = {
        return AttachmentGestureRecognizerDelegate(textView: self)
    }()

    fileprivate lazy var attachmentGestureRecognizer: UITapGestureRecognizer = { [unowned self] in
        let attachmentGestureRecognizer = UITapGestureRecognizer(target: self.recognizerDelegate, action: #selector(AttachmentGestureRecognizerDelegate.richTextViewWasPressed))
        attachmentGestureRecognizer.cancelsTouchesInView = true
        attachmentGestureRecognizer.delaysTouchesBegan = true
        attachmentGestureRecognizer.delaysTouchesEnded = true
        attachmentGestureRecognizer.delegate = self.recognizerDelegate
        return attachmentGestureRecognizer
    }()

    private func setupAttachmentTouchDetection() {
        for gesture in gestureRecognizers ?? [] {
            gesture.require(toFail: attachmentGestureRecognizer)
        }
        addGestureRecognizer(attachmentGestureRecognizer)
    }

    private func setupLayoutManager() {
        guard let aztecLayoutManager = layoutManager as? LayoutManager else {
            return
        }

        aztecLayoutManager.extraLineFragmentTypingAttributes = { [weak self] in
            return self?.extraLineFragmentTypingAttributes ?? [:]
        }
    }

    // MARK: - Intercept copy paste operations

    open override func cut(_ sender: Any?) {
        let data = storage.attributedSubstring(from: selectedRange).archivedData()
        super.cut(sender)

        storeInPasteboard(encoded: data)
    }

    open override func copy(_ sender: Any?) {
        let data = storage.attributedSubstring(from: selectedRange).archivedData()
        super.copy(sender)

        storeInPasteboard(encoded: data)
    }

    open override func paste(_ sender: Any?) {
        guard let string = UIPasteboard.general.loadAttributedString() else {
            super.paste(sender)
            return
        }

        let finalRange = NSRange(location: selectedRange.location, length: string.length)
        let originalText = attributedText.attributedSubstring(from: selectedRange)

        undoManager?.registerUndo(withTarget: self, handler: { [weak self] target in
            self?.undoTextReplacement(of: originalText, finalRange: finalRange)
        })

        string.loadLazyAttachments()

        storage.replaceCharacters(in: selectedRange, with: string)
        notifyTextViewDidChange()
        selectedRange = NSRange(location: selectedRange.location + string.length, length: 0)
    }

    open func pasteAndMatchStyle(_ sender: Any?) {
        guard let string = UIPasteboard.general.loadAttributedString()?.mutableCopy() as? NSMutableAttributedString else {
            super.paste(sender)
            return
        }

        let range = string.rangeOfEntireString
        string.addAttributes(typingAttributes, range: range)
        string.loadLazyAttachments()

        storage.replaceCharacters(in: selectedRange, with: string)
        notifyTextViewDidChange()
        selectedRange = NSRange(location: selectedRange.location + string.length, length: 0)
    }

    // MARK: - Intercept Keystrokes

    override open var keyCommands: [UIKeyCommand]? {
        get {
            // When the keyboard "enter" key is pressed, the keycode corresponds to .carriageReturn,
            // even if it's later converted to .lineFeed by default.
            //
            return [
                UIKeyCommand(input: String(.carriageReturn), modifierFlags: .shift, action: #selector(handleShiftEnter(command:))),
                UIKeyCommand(input: String(.tab), modifierFlags: .shift, action: #selector(handleShiftTab(command:))),
                UIKeyCommand(input: String(.tab), modifierFlags: [], action: #selector(handleTab(command:)))
            ]
        }
    }

    func handleShiftEnter(command: UIKeyCommand) {
        insertText(String(.lineSeparator))
    }

    func handleShiftTab(command: UIKeyCommand) {
        guard let list = TextListFormatter.lists(in: typingAttributes).last else {
            return
        }

        let formatter = TextListFormatter(style: list.style, placeholderAttributes: nil, increaseDepth: true)
        let targetRange = formatter.applicationRange(for: selectedRange, in: storage)

        performUndoable(at: targetRange) {
            let finalRange = formatter.removeAttributes(from: storage, at: targetRange)
            typingAttributes = textStorage.attributes(at: targetRange.location, effectiveRange: nil)
            return finalRange
        }
    }

    func handleTab(command: UIKeyCommand) {
        let lists = TextListFormatter.lists(in: typingAttributes)
        guard let list = lists.last, lists.count < maximumListIndentationLevels else {
            insertText(String(.tab))
            return
        }

        let formatter = TextListFormatter(style: list.style, placeholderAttributes: nil, increaseDepth: true)
        let targetRange = formatter.applicationRange(for: selectedRange, in: storage)

        performUndoable(at: targetRange) { 
            let finalRange = formatter.applyAttributes(to: storage, at: targetRange)
            typingAttributes = textStorage.attributes(at: targetRange.location, effectiveRange: nil)
            return finalRange
        }
    }


    // MARK: - Pasteboard Helpers

    private func storeInPasteboard(encoded data: Data) {
        let pasteboard = UIPasteboard.general
        pasteboard.items[0][NSAttributedString.pastesboardUTI] = data
    }

    fileprivate func notifyTextViewDidChange() {
        delegate?.textViewDidChange?(self)
        NotificationCenter.default.post(name: .UITextViewTextDidChange, object: self)
    }

    // MARK: - Intercept keyboard operations

    open override func insertText(_ text: String) {
        
        // For some reason the text view is allowing the attachment style to be set in
        // typingAttributes.  That's simply not acceptable.
        //
        // This was causing the following issue:
        // https://github.com/wordpress-mobile/AztecEditor-iOS/issues/462
        //
        typingAttributes[NSAttachmentAttributeName] = nil

        guard !ensureRemovalOfParagraphAttributesWhenPressingEnterInAnEmptyParagraph(input: text) else {
            return
        }

        /// Whenever the user is at the end of the document, while editing a [List, Blockquote, Pre], we'll need
        /// to insert a `\n` character, so that the Layout Manager immediately renders the List's new bullet
        /// (or Blockquote's BG).
        ///
        ensureInsertionOfEndOfLine(beforeInserting: text)

        // Emoji Fix:
        // Fallback to the default font, whenever the Active Font's Family doesn't match with the Default Font's family.
        // We do this twice (before and after inserting text), in order to properly handle two scenarios:
        //
        // - Before: Corrects the typing attributes in the scenario in which the user moves the cursor around.
        //   Placing the caret after an emoji might update the typing attributes, and in some scenarios, the SDK might
        //   fallback to Courier New.
        //
        // - After: If the user enters an Emoji, toggling Bold / Italics breaks. This is due to a glitch in the
        //   SDK: the font "applied" after inserting an emoji breaks with our styling mechanism.
        //
        restoreDefaultFontIfNeeded()

        ensureRemovalOfLinkTypingAttribute(at: selectedRange)

        // WORKAROUND: iOS 11 introduced an issue that's causing UITextView to lose it's typing
        // attributes under certain circumstances.  The attributes are lost exactly after the call
        // to `super.insertText(text)`.  Our workaround is to simply save the typing attributes
        // and restore them after that call.
        //
        // Issue: https://github.com/wordpress-mobile/AztecEditor-iOS/issues/725
        //
        // Diego: I reproduced this issue in a very simple project (completely unrelated to Aztec)
        //      as a demonstration that this is an SDK issue.  I also reported this issue to
        //      Apple (34546954), but this workaround should do until the problem is resolved.
        //
        preserveTypingAttributesForInsertion {
            super.insertText(text)
        }

        ensureRemovalOfSingleLineParagraphAttributesAfterPressingEnter(input: text)

        restoreDefaultFontIfNeeded()

        ensureCursorRedraw(afterEditing: text)
    }

    open override func deleteBackward() {
        var deletionRange = selectedRange
        var deletedString = NSAttributedString()
        if deletionRange.length == 0 {
            deletionRange.location = max(selectedRange.location - 1, 0)
            deletionRange.length = 1
        }
        if storage.length > 0 {
            deletedString = storage.attributedSubstring(from: deletionRange)
        }

        ensureRemovalOfParagraphStylesBeforeRemovingCharacter(at: selectedRange)

        preserveTypingAttributesForDeletion {
            super.deleteBackward()
        }

        ensureRemovalOfParagraphAttributesWhenPressingBackspaceAndEmptyingTheDocument()
        ensureCursorRedraw(afterEditing: deletedString.string)

        notifyTextViewDidChange()
    }

    // MARK: - UIView Overrides

    open override func didMoveToWindow() {
        super.didMoveToWindow()
        layoutIfNeeded()
    }

    // MARK: - UITextView Overrides
    
    open override func caretRect(for position: UITextPosition) -> CGRect {
        var caretRect = super.caretRect(for: position)
        let characterIndex = offset(from: beginningOfDocument, to: position)
        
        guard layoutManager.isValidGlyphIndex(characterIndex) else {
            return caretRect
        }
        
        let glyphIndex = layoutManager.glyphIndexForCharacter(at: characterIndex)
        let usedLineFragment = layoutManager.lineFragmentUsedRect(forGlyphAt: glyphIndex, effectiveRange: nil)
        
        guard !usedLineFragment.isEmpty else {
            return caretRect
        }
     
        caretRect.origin.y = usedLineFragment.origin.y + textContainerInset.top
        caretRect.size.height = usedLineFragment.size.height

        return caretRect
    }

    // MARK: - HTML Interaction

    /// Converts the current Attributed Text into a raw HTML String
    ///
    /// - Returns: The HTML version of the current Attributed String.
    ///
    public func getHTML() -> String {
        let pristineHTML = storage.getHTML(serializer: outputSerializer)
        let processedHTML = outputProcessor?.process(pristineHTML) ?? pristineHTML

        return processedHTML
    }

    /// Loads the specified HTML into the editor.
    ///
    /// - Parameter html: The raw HTML we'd be editing.
    ///
    public func setHTML(_ html: String) {
        let processedHTML = inputProcessor?.process(html) ?? html
        
        // NOTE: there's a bug in UIKit that causes the textView's font to be changed under certain
        //      conditions.  We are assigning the default font here again to avoid that issue.
        //
        //      More information about the bug here:
        //          https://github.com/wordpress-mobile/WordPress-Aztec-iOS/issues/58
        //
        font = defaultFont
        
        storage.setHTML(processedHTML,
                        defaultAttributes: defaultAttributes,
                        postProcessingHTMLWith: inputTreeProcessor)

        if storage.length > 0 && selectedRange.location < storage.length {
            typingAttributes = storage.attributes(at: selectedRange.location, effectiveRange: nil)
        }

        notifyTextViewDidChange()
        formattingDelegate?.textViewCommandToggledAStyle()
    }


    // MARK: - Attachment Helpers

    open func registerAttachmentImageProvider(_ provider: TextViewAttachmentImageProvider) {
        textAttachmentImageProvider.append(provider)
    }

    // MARK: - Getting format identifiers

    private let formatterIdentifiersMap: [FormattingIdentifier: AttributeFormatter] = [
        .bold: BoldFormatter(),
        .italic: ItalicFormatter(),
        .underline: UnderlineFormatter(),
        .strikethrough: StrikethroughFormatter(),
        .link: LinkFormatter(),
        .orderedlist: TextListFormatter(style: .ordered),
        .unorderedlist: TextListFormatter(style: .unordered),
        .blockquote: BlockquoteFormatter(),
        .header1: HeaderFormatter(headerLevel: .h1, placeholderAttributes: nil),
        .header2: HeaderFormatter(headerLevel: .h2, placeholderAttributes: nil),
        .header3: HeaderFormatter(headerLevel: .h3, placeholderAttributes: nil),
        .header4: HeaderFormatter(headerLevel: .h4, placeholderAttributes: nil),
        .header5: HeaderFormatter(headerLevel: .h5, placeholderAttributes: nil),
        .header6: HeaderFormatter(headerLevel: .h6, placeholderAttributes: nil),
        .p: HTMLParagraphFormatter()
    ]

    /// Get a list of format identifiers spanning the specified range as a String array.
    ///
    /// - Parameter range: An NSRange to inspect.
    ///
    /// - Returns: A list of identifiers.
    ///
    open func formatIdentifiersSpanningRange(_ range: NSRange) -> [FormattingIdentifier] {
        guard storage.length != 0 else {
            return formatIdentifiersForTypingAttributes()
        }

        if range.length == 0 {
            return formatIdentifiersAtIndex(range.location)
        }

        var identifiers = [FormattingIdentifier]()

        for (key, formatter) in formatterIdentifiersMap {
            if formatter.present(in: storage, at: range) {
                identifiers.append(key)
            }
        }

        return identifiers
    }


    /// Get a list of format identifiers at a specific index as a String array.
    ///
    /// - Parameter range: The character index to inspect.
    ///
    /// - Returns: A list of identifiers.
    ///
    open func formatIdentifiersAtIndex(_ index: Int) -> [FormattingIdentifier] {
        guard storage.length != 0 else {
            return []
        }

        let index = adjustedIndex(index)
        var identifiers = [FormattingIdentifier]()

        for (key, formatter) in formatterIdentifiersMap {
            if formatter.present(in: storage, at: index) {
                identifiers.append(key)
            }
        }

        return identifiers
    }


    /// Get a list of format identifiers of the Typing Attributes.
    ///
    /// - Returns: A list of Formatting Identifiers.
    ///
    open func formatIdentifiersForTypingAttributes() -> [FormattingIdentifier] {
        var identifiers = [FormattingIdentifier]()

        for (key, formatter) in formatterIdentifiersMap {
            if formatter.present(in: typingAttributes) {
                identifiers.append(key)
            }
        }

        return identifiers
    }

    // MARK: - UIResponderStandardEditActions

    open override func toggleBoldface(_ sender: Any?) {
        // We need to make sure our formatter is called.  We can't go ahead with the default
        // implementation.
        //
        toggleBold(range: selectedRange)

        formattingDelegate?.textViewCommandToggledAStyle()
    }

    open override func toggleItalics(_ sender: Any?) {
        // We need to make sure our formatter is called.  We can't go ahead with the default
        // implementation.
        //
        toggleItalic(range: selectedRange)

        formattingDelegate?.textViewCommandToggledAStyle()
    }

    open override func toggleUnderline(_ sender: Any?) {
        // We need to make sure our formatter is called.  We can't go ahead with the default
        // implementation.
        //
        toggleUnderline(range: selectedRange)

        formattingDelegate?.textViewCommandToggledAStyle()
    }

    // MARK: - Formatting

    func toggle(formatter: AttributeFormatter, atRange range: NSRange) {

        let applicationRange = formatter.applicationRange(for: range, in: textStorage)
        let originalString = storage.attributedSubstring(from: applicationRange)

        storage.toggle(formatter: formatter, at: range)

        undoManager?.registerUndo(withTarget: self, handler: { [weak self] target in
            self?.undoTextReplacement(of: originalString, finalRange: applicationRange)
        })

        if applicationRange.length == 0 {
            typingAttributes = formatter.toggle(in: typingAttributes)
        } else {
            // NOTE: We are making sure that the selectedRange location is inside the string
            // The selected range can be out of the string when you are adding content to the end of the string.
            // In those cases we check the atributes of the previous caracter
            let location = max(0,min(selectedRange.location, textStorage.length-1))
            typingAttributes = textStorage.attributes(at: location, effectiveRange: nil)
        }
        notifyTextViewDidChange()
    }

    /// Adds or removes a bold style from the specified range.
    ///
    /// - Parameter range: The NSRange to edit.
    ///
    open func toggleBold(range: NSRange) {
        let formatter = BoldFormatter()
        toggle(formatter: formatter, atRange: range)
    }


    /// Adds or removes a italic style from the specified range.
    ///
    /// - Parameter range: The NSRange to edit.
    ///
    open func toggleItalic(range: NSRange) {
        let formatter = ItalicFormatter()
        toggle(formatter: formatter, atRange: range)
    }


    /// Adds or removes a underline style from the specified range.
    ///
    /// - Parameter range: The NSRange to edit.
    ///
    open func toggleUnderline(range: NSRange) {
        let formatter = UnderlineFormatter()
        toggle(formatter: formatter, atRange: range)
    }


    /// Adds or removes a strikethrough style from the specified range.
    ///
    /// - Parameter range: The NSRange to edit.
    ///
    open func toggleStrikethrough(range: NSRange) {
        let formatter = StrikethroughFormatter()
        toggle(formatter: formatter, atRange: range)
    }

    /// Adds or removes a Pre style from the specified range.
    /// Pre are applied to an entire paragrah regardless of the range.
    /// If the range spans multiple paragraphs, the style is applied to all
    /// affected paragraphs.
    ///
    /// - Parameters:
    ///     - range: The NSRange to edit.
    ///
    open func togglePre(range: NSRange) {
        ensureInsertionOfEndOfLineForEmptyParagraphAtEndOfFile(forApplicationRange: range)

        let formatter = PreFormatter(placeholderAttributes: typingAttributes)
        toggle(formatter: formatter, atRange: range)

        forceRedrawCursorAfterDelay()
    }

    /// Adds or removes a blockquote style from the specified range.
    /// Blockquotes are applied to an entire paragrah regardless of the range.
    /// If the range spans multiple paragraphs, the style is applied to all
    /// affected paragraphs.
    ///
    /// - Parameters:
    ///     - range: The NSRange to edit.
    ///
    open func toggleBlockquote(range: NSRange) {
        ensureInsertionOfEndOfLineForEmptyParagraphAtEndOfFile(forApplicationRange: range)

        let formatter = BlockquoteFormatter(placeholderAttributes: typingAttributes)
        toggle(formatter: formatter, atRange: range)

        forceRedrawCursorAfterDelay()
    }

    /// Adds or removes a ordered list style from the specified range.
    ///
    /// - Parameter range: The NSRange to edit.
    ///
    open func toggleOrderedList(range: NSRange) {
        ensureInsertionOfEndOfLineForEmptyParagraphAtEndOfFile(forApplicationRange: range)

        let formatter = TextListFormatter(style: .ordered, placeholderAttributes: typingAttributes)
        toggle(formatter: formatter, atRange: range)

        forceRedrawCursorAfterDelay()
    }


    /// Adds or removes a unordered list style from the specified range.
    ///
    /// - Parameter range: The NSRange to edit.
    ///
    open func toggleUnorderedList(range: NSRange) {
        ensureInsertionOfEndOfLineForEmptyParagraphAtEndOfFile(forApplicationRange: range)

        let formatter = TextListFormatter(style: .unordered, placeholderAttributes: typingAttributes)
        toggle(formatter: formatter, atRange: range)

        forceRedrawCursorAfterDelay()
    }


    /// Adds or removes a unordered list style from the specified range.
    ///
    /// - Parameter range: The NSRange to edit.
    ///
    open func toggleHeader(_ headerType: Header.HeaderType, range: NSRange) {
        let formatter = HeaderFormatter(headerLevel: headerType, placeholderAttributes: typingAttributes)
        toggle(formatter: formatter, atRange: range)
        forceRedrawCursorAfterDelay()
    }

    /// Replaces with an horizontal ruler on the specified range
    ///
    /// - Parameter range: the range where the ruler will be inserted
    ///
    open func replaceWithHorizontalRuler(at range: NSRange) {
        let line = LineAttachment()
        replace(at: range, with: line)
    }

    private lazy var paragraphFormatters: [AttributeFormatter] = [
        BlockquoteFormatter(),
        HeaderFormatter(headerLevel:.h1),
        HeaderFormatter(headerLevel:.h2),
        HeaderFormatter(headerLevel:.h3),
        HeaderFormatter(headerLevel:.h4),
        HeaderFormatter(headerLevel:.h5),
        HeaderFormatter(headerLevel:.h6),
        PreFormatter(placeholderAttributes: self.defaultAttributes)
    ]

    /// Verifies if the Active Font's Family Name matches with our Default Font, or not. If the family diverges,
    /// this helper will proceed to restore the defaultFont's Typing Attributes
    /// This is meant as a workaround for the "Emojis Mixing Up Font's" glitch.
    ///
    private func restoreDefaultFontIfNeeded() {
        guard let activeFont = typingAttributes[NSFontAttributeName] as? UIFont, activeFont.isAppleEmojiFont else {
            return
        }

        typingAttributes[NSFontAttributeName] = defaultFont.withSize(activeFont.pointSize)
    }


    /// Inserts an end-of-line character whenever the provided range is at end-of-file, in an
    /// empty paragraph. This is useful when attempting to apply a paragraph-level style at EOF,
    /// since it won't be possible without the paragraph having any characters.
    ///
    /// Call this method before applying the formatter.
    ///
    /// - Parameters:
    ///     - range: the range where the formatter will be applied.
    ///
    private func ensureInsertionOfEndOfLineForEmptyParagraphAtEndOfFile(forApplicationRange range: NSRange) {

        guard let selectedRangeForSwift = textStorage.string.nsRange(fromUTF16NSRange: range) else {
            assertionFailure("This should never happen.  Review the logic!")
            return
        }

        if selectedRangeForSwift.location == textStorage.length
            && textStorage.string.isEmptyLine(at: selectedRangeForSwift.location) {

            insertEndOfLineCharacter()
        }
    }

    /// Inserts an end-of-line chracter whenever:
    ///
    ///     A.  We're about to insert a new line
    ///     B.  We're at the end of the document
    ///     C.  There's a List (OR) Blockquote (OR) Pre active
    ///
    /// We're doing this as a workaround, in order to force the LayoutManager render the Bullet (OR) 
    /// Blockquote's background.
    ///
    private func ensureInsertionOfEndOfLine(beforeInserting text: String) {

        guard text.isEndOfLine(),
            selectedRange.location == storage.length else {
                return
        }

        let formatters: [AttributeFormatter] = [
            BlockquoteFormatter(),
            PreFormatter(placeholderAttributes: self.defaultAttributes),
            TextListFormatter(style: .ordered),
            TextListFormatter(style: .unordered)
        ]

        let found = formatters.first { formatter in
            return formatter.present(in: typingAttributes)
        }

        guard found != nil else {
            return
        }

        insertEndOfLineCharacter()
    }

    /// Inserts a end-of-line character at the current position, while retaining the selectedRange
    /// and typingAttributes.
    ///
    private func insertEndOfLineCharacter() {
        let previousRange = selectedRange
        let previousStyle = typingAttributes

        super.insertText(String(.paragraphSeparator))

        selectedRange = previousRange
        typingAttributes = previousStyle
    }

    /// Upon Text Insertion, we'll remove the NSLinkAttribute whenever the new text **IS NOT** surrounded by
    /// the NSLinkAttribute. Meaning that:
    ///
    ///     - Text inserted in front of a link will not be automagically linkified
    ///     - Text inserted after a link (even with no spaces!) won't be linkified anymore
    ///     - Only text edited "Within" a Link's Anchor will get linkified.
    ///
    /// - Parameter range: Range in which new text will be inserted.
    ///
    private func ensureRemovalOfLinkTypingAttribute(at range: NSRange) {
        guard typingAttributes[NSLinkAttributeName] != nil else {
            return
        }

        guard !storage.isLocationPreceededByLink(range.location) ||
            !storage.isLocationSuccededByLink(range.location)
            else {
                return
        }

        typingAttributes.removeValue(forKey: NSLinkAttributeName)
    }


    /// Force the SDK to Redraw the cursor, asynchronously, if the edited text (inserted / deleted) requires it.
    /// This method was meant as a workaround for Issue #144.
    ///
    func ensureCursorRedraw(afterEditing text: String) {
        guard text == String(.lineFeed) else {
            return
        }

        forceRedrawCursorAfterDelay()
    }


    /// Force the SDK to Redraw the cursor, asynchronously, after a delay. This method was meant as a workaround
    /// for Issue #144: the Caret might end up redrawn below the Blockquote's custom background.
    ///
    /// Workaround: By changing the selectedRange back and forth, we're forcing UITextView to effectively re-render
    /// the caret.
    ///
    func forceRedrawCursorAfterDelay() {
        let delay = 0.05
        DispatchQueue.main.asyncAfter(deadline: .now() + delay) {
            let pristine = self.selectedRange
            let maxLength = self.storage.length

            // Determine the Temporary Shift Location:
            // - If we're at the end of the document, we'll move the caret minus one character
            // - Otherwise, we'll move the caret plus one position
            //
            let delta = pristine.location == maxLength ? -1 : 1
            let location = min(max(pristine.location + delta, 0), maxLength)

            // Yes. This is a Workaround on top of another workaround.
            // WARNING: The universe may fade out of existance.
            //
            self.preserveTypingAttributesForInsertion {

                // Shift the SelectedRange to a nearby position: *FORCE* cursor redraw
                //
                self.selectedRange = NSMakeRange(location, 0)

                // Finally, restore the original SelectedRange and the typingAttributes we had before beginning
                //
                self.selectedRange = pristine
            }
        }
    }
    
    // MARK: - iOS 11 Workarounds
    
    /// This method fixes an issue that was introduced in iOS 11.  Styles were lost when you selected an autocomplete
    /// suggestion.
    ///
    ///
    ///
    /// How to remove: if you disable this method and notice that autocomplete suggestions are not losing styles when
    /// selected, feel free to remove it.
    ///
    /// This bug affected at least the range of iOS versions fromS 11.0 to 11.0.3 (both included).
    ///
    @objc func replaceRangeWithTextWithoutClosingTyping(_ range: UITextRange, replacementText: String) {
        
        // We're only wrapping the call to super in `preserveTypingAttributesForInsertion` to make sure
        // that the style is not lost due to an iOS 11 issue.
        //
        preserveTypingAttributesForInsertion{ [weak self] in
            guard let `self` = self else {
                return
            }
            
            // From here on, it's just calling the same method in `super`.
            //
            let selector = #selector(TextView.replaceRangeWithTextWithoutClosingTyping(_:replacementText:))
            let imp = class_getMethodImplementation(TextView.superclass(), selector)
            
            typealias ClosureType = @convention(c) (AnyObject, Selector, UITextRange, String) -> Void
            let superMethod: ClosureType = unsafeBitCast(imp, to: ClosureType.self)
            
            superMethod(self, selector, range, replacementText)
        }
    }

    /// Workaround: This method preserves the Typing Attributes, and prevents the UITextView's delegate from beign
    /// called during the `block` execution.
    ///
    /// We're implementing this because of a bug in iOS 11, in which Typing Attributes are being lost by methods such as:
    ///
    ///     -   `deleteBackwards`
    ///     -   `insertText`
    ///     -   Autocompletion!
    ///
    /// Reference: https://github.com/wordpress-mobile/AztecEditor-iOS/issues/748
    ///
    private func preserveTypingAttributesForInsertion(block: () -> Void) {
        
        // We really don't want this code running below iOS 10.
        guard #available(iOS 11, *) else {
            block()
            return
        }
        
        let beforeTypingAttributes = typingAttributes
        let beforeDelegate = delegate

        delegate = nil
        block()

        typingAttributes = beforeTypingAttributes
        delegate = beforeDelegate

        // Manually notify the delegates: We're avoiding overwork!
        delegate?.textViewDidChangeSelection?(self)
        notifyTextViewDidChange()
    }

    /// WORKAROUND: iOS 11 introduced an issue that's causing UITextView to lose it's typing
    /// attributes under certain circumstances. This method will determine the Typing Attributes based on
    /// the TextStorage attributes, whenever possible.
    ///
    /// Issue: https://github.com/wordpress-mobile/AztecEditor-iOS/issues/749
    ///
    private func preserveTypingAttributesForDeletion(block: () -> Void) {
        
        // We really don't want this code running below iOS 10.
        guard #available(iOS 11, *) else {
            block()
            return
        }
        
        let document = textStorage.string
        guard selectedRange.location == document.characters.count, document.characters.count > 0 else {
            block()
            return
        }

        let previousLocation = max(selectedRange.location - 1, 0)
        let previousAttributes = textStorage.attributes(at: previousLocation, effectiveRange: nil)

        block()

        typingAttributes = previousAttributes
    }


    // MARK: - Links

    /// Adds a link to the designated url on the specified range.
    ///
    /// - Parameters:
    ///     - url: the NSURL to link to.
    ///     - title: the text for the link.
    ///     - range: The NSRange to edit.
    ///
    open func setLink(_ url: URL, title: String, inRange range: NSRange) {

        let originalText = attributedText.attributedSubstring(from: range)
        let attributedTitle = NSAttributedString(string: title)
        let finalRange = NSRange(location: range.location, length: attributedTitle.length)        

        undoManager?.registerUndo(withTarget: self, handler: { [weak self] target in
            self?.undoTextReplacement(of: originalText, finalRange: finalRange)
        })

        let formatter = LinkFormatter()
        formatter.attributeValue = url        
        let attributes = formatter.apply(to: typingAttributes)

        storage.replaceCharacters(in: range, with: NSAttributedString(string: title, attributes: attributes))

        selectedRange = NSRange(location: finalRange.location + finalRange.length, length: 0)

        notifyTextViewDidChange()
    }

    /// Adds a link to the designated url on the specified range.
    ///
    /// - Parameters:
    ///     - url: the NSURL to link to.
    ///     - range: The NSRange to edit.
    ///
    open func setLink(_ url: URL, inRange range: NSRange) {
        let formatter = LinkFormatter()
        formatter.attributeValue = url
        toggle(formatter: formatter, atRange: range)
    }

    /// Removes the link, if any, at the specified range
    ///
    /// - Parameter range: range that contains the link to be removed.
    ///
    open func removeLink(inRange range: NSRange) {
        let formatter = LinkFormatter()
        formatter.toggle(in: storage, at: range)
        notifyTextViewDidChange()
    }


    // MARK: - Embeds

    func replace(at range: NSRange, with attachment: NSTextAttachment) {
        let originalText = textStorage.attributedSubstring(from: range)
        let finalRange = NSRange(location: range.location, length: NSAttributedString.lengthOfTextAttachment)

        undoManager?.registerUndo(withTarget: self, handler: { [weak self] target in
            self?.undoTextReplacement(of: originalText, finalRange: finalRange)
        })
        let attachmentString = NSAttributedString(attachment: attachment, attributes: typingAttributes)        
        storage.replaceCharacters(in: range, with: attachmentString)
        selectedRange = NSMakeRange(range.location + NSAttributedString.lengthOfTextAttachment, 0)
        notifyTextViewDidChange()
    }

    /// Replaces with an image attachment at the specified range
    ///
    /// - Parameters:
    ///     - range: the range where the image will be inserted
    ///     - sourceURL: The url of the image to be inserted.
    ///     - placeHolderImage: the image to be used as an placeholder.
    ///     - identifier: an unique identifier for the image
    ///
    /// - Returns: the attachment object that can be used for further calls
    ///
    @discardableResult
    open func replaceWithImage(at range: NSRange, sourceURL url: URL, placeHolderImage: UIImage?, identifier: String = UUID().uuidString) -> ImageAttachment {
        let attachment = ImageAttachment(identifier: identifier, url: url)
        attachment.delegate = storage
        attachment.image = placeHolderImage
        replace(at: range, with: attachment)
        return attachment
    }


    /// Returns the MediaAttachment instance with the matching identifier
    ///
    /// - Parameter id: Identifier of the text attachment to be retrieved
    ///
    open func attachment(withId id: String) -> MediaAttachment? {
        return storage.attachment(withId: id)
    }

    /// Removes the attachment that matches the attachment identifier provided from the storage
    ///
    /// - Parameter attachmentID: the unique id of the attachment
    ///
    open func remove(attachmentID: String) {
        guard let range = storage.rangeFor(attachmentID: attachmentID) else {
            return
        }
        let originalText = storage.attributedSubstring(from: range)
        let finalRange = NSRange(location: range.location, length: 0)

        undoManager?.registerUndo(withTarget: self, handler: { [weak self] target in
            self?.undoTextReplacement(of: originalText, finalRange: finalRange)
        })

        storage.replaceCharacters(in: range, with: NSAttributedString(string: "", attributes: typingAttributes))
        notifyTextViewDidChange()
    }

    /// Removes all of the text attachments contained within the storage
    ///
    open func removeMediaAttachments() {
        storage.removeMediaAttachments()
        notifyTextViewDidChange()
    }

    /// Replaces a Video attachment at the specified range
    ///
    /// - Parameters:
    ///   - range: the range in the text to insert the video
    ///   - sourceURL: the video source URL
    ///   - posterURL: the video poster image URL
    ///   - placeHolderImage: an image to use has an placeholder while the video poster is being loaded
    ///   - identifier: an unique indentifier for the video
    ///
    /// - Returns: the video attachment object that was inserted.
    ///
    @discardableResult
    open func replaceWithVideo(at range: NSRange, sourceURL: URL, posterURL: URL?, placeHolderImage: UIImage?, identifier: String = UUID().uuidString) -> VideoAttachment {
        let attachment = VideoAttachment(identifier: identifier, srcURL: sourceURL, posterURL: posterURL)
        attachment.delegate = storage
        attachment.image = placeHolderImage
        replace(at: range, with: attachment)
        return attachment
    }

    /// Returns the associated NSTextAttachment, at a given point, if any.
    ///
    /// - Parameter point: The point on screen to check for attachments.
    ///
    /// - Returns: The associated NSTextAttachment.
    ///
    open func attachmentAtPoint(_ point: CGPoint) -> NSTextAttachment? {
        let index = layoutManager.characterIndex(for: point, in: textContainer, fractionOfDistanceBetweenInsertionPoints: nil)
        guard index < textStorage.length else {
            return nil
        }

        var effectiveRange = NSRange()
        guard let attachment = textStorage.attribute(NSAttachmentAttributeName, at: index, effectiveRange: &effectiveRange) as? NSTextAttachment else {
            return nil
        }

        var bounds = layoutManager.boundingRect(forGlyphRange: effectiveRange, in: textContainer)
        bounds.origin.x += textContainerInset.left
        bounds.origin.y += textContainerInset.top

        // Let's check if we have media attachment in place
        guard let mediaAttachment = attachment as? MediaAttachment else {
            return bounds.contains(point) ? attachment : nil
        }

        // Correct the bounds taking in account the dimesion of the media image being used
        let mediaBounds = mediaAttachment.mediaBounds(for: bounds)

        bounds.origin.x += mediaBounds.origin.x
        bounds.origin.y += mediaBounds.origin.y
        bounds.size.width = mediaBounds.size.width
        bounds.size.height = mediaBounds.size.height

        return bounds.contains(point) ? attachment : nil
    }

    /// Move the selected range to the nearest character of the point specified in the textView
    ///
    /// - Parameter point: the position to move the selection to.
    ///
    open func moveSelectionToPoint(_ point: CGPoint) {
        let index = layoutManager.characterIndex(for: point, in: textContainer, fractionOfDistanceBetweenInsertionPoints: nil)
        guard index < textStorage.length else {
            return
        }

        guard let locationAfter = textStorage.string.location(after: index) else {
            selectedRange = NSRange(location: index, length: 0)
            return;
        }
        var newLocation = locationAfter
        if isPointInsideAttachmentMargin(point: point) {
            newLocation = index
        }
        selectedRange = NSRange(location: newLocation, length: 0)
    }


    /// Check if there is an attachment at the location we are moving. If there is one check if we want to move before or after the
    /// attachment based on the margins.
    ///
    /// - Parameter point: the point to check.
    /// - Returns: true if the point fall inside an attachment margin
    ///
    open func isPointInsideAttachmentMargin(point: CGPoint) -> Bool {
        let index = layoutManager.characterIndex(for: point, in: textContainer, fractionOfDistanceBetweenInsertionPoints: nil)

        if let attachment = attachmentAtPoint(point) as? MediaAttachment {
            let glyphRange = layoutManager.glyphRange(forCharacterRange: NSRange(location: index, length: 1), actualCharacterRange: nil)
            let rect = layoutManager.boundingRect(forGlyphRange: glyphRange, in: textContainer)
            if point.y >= rect.origin.y && point.y <= (rect.origin.y + (2 * attachment.appearance.imageMargin)) {
                return true
            }
        }
        return false
    }

    // MARK: - Links

    /// Returns an NSURL if the specified range as attached a link attribute
    ///
    /// - Parameter range: The NSRange to inspect
    ///
    /// - Returns: The NSURL if available
    ///
    open func linkURL(forRange range: NSRange) -> URL? {
        let index = maxIndex(range.location)
        var effectiveRange = NSRange()
        guard index < storage.length,
            let attr = storage.attribute(NSLinkAttributeName, at: index, effectiveRange: &effectiveRange)
            else {
                return nil
        }

        if let url = attr as? URL {
            return url
        }

        if let urlString = attr as? String {
            return URL(string:urlString)
        }

        return nil
    }


    /// Returns the Link Attribute's Full Range, intersecting the specified range.
    ///
    /// - Parameter range: The NSRange to inspect
    ///
    /// - Returns: The full Link's Range.
    ///
    open func linkFullRange(forRange range: NSRange) -> NSRange? {
        let index = maxIndex(range.location)
        var effectiveRange = NSRange()
        guard index < storage.length,
            storage.attribute(NSLinkAttributeName, at: index, effectiveRange: &effectiveRange) != nil
            else {
                return nil
        }

        return effectiveRange
    }


    /// The maximum index should never exceed the length of the text storage minus one,
    /// else we court out of index exceptions.
    ///
    /// - Parameter index: The candidate index. If the index is greater than the max allowed, the max is returned.
    ///
    /// - Returns: If the index is greater than the max allowed, the max is returned, else the original value.
    ///
    func maxIndex(_ index: Int) -> Int {
        if index >= storage.length {
            return max(storage.length - 1, 0)
        }

        return index
    }

    /// In most instances, the value of NSRange.location is off by one when compared to a character index.
    /// Call this method to get an adjusted character index from an NSRange.location.
    ///
    /// - Parameter index: The candidate index.
    ///
    /// - Returns: The specified or maximum index.
    ///
    func adjustedIndex(_ index: Int) -> Int {
        let index = maxIndex(index)
        return max(0, index - 1)
    }


    // MARK: - Attachments

    /// Invalidates the layout of the attachment and marks it to be refresh on the next update cycle.
    /// This method should be called after editing any kind of *Attachment, since, whenever its bounds
    /// do change, we'll need to perform a layout pass. Otherwise, TextKit's inner map won't match with
    /// what's actually onscreen.
    ///
    /// - Parameters:
    ///   - attachment: the attachment to update
    ///
    open func refresh(_ attachment: NSTextAttachment) {
        guard let range = storage.range(for: attachment) else {
            return
        }

        storage.edited(.editedAttributes, range: range, changeInLength: 0)
    }

    /// Helper that allows us to Edit a NSTextAttachment instance, with two extras:
    ///
    /// - Undo Support comes for free!
    /// - Layout will be ensured right after executing the edition block
    ///
    /// - Parameters:
    ///     - attachment: Instance to be edited
    ///     - block: Edition closure to be executed
    ///
    /// *Note:* Your NSTextAttachment MUST implement NSCopying protocol. This is a requirement!
    ///
    open func edit<T>(_ attachment: T, block: (T) -> ()) where T:NSTextAttachment {
        guard let copying = attachment as? NSCopying else {
            fatalError("Attachments must implement NSCopying in order to quality for Undo Support")
        }

        guard let range = storage.range(for: attachment), let copy = copying.copy() as? T else {
            return
        }

        block(copy)

        performUndoable(at: range) {
            storage.setAttributes([NSAttachmentAttributeName: copy], range: range)
            return range
        }
    }


    // MARK: - More

    /// Replaces a range with a comment.
    ///
    /// - Parameters:
    ///     - range: The character range that must be replaced with a Comment Attachment.
    ///     - comment: The text for the comment.
    ///
    /// - Returns: the attachment object that can be used for further calls
    ///
    @discardableResult
    open func replace(_ range: NSRange, withComment comment: String) -> CommentAttachment {
        let attachment = CommentAttachment()
        attachment.text = comment
        replace(at: range, with: attachment)

        return attachment
    }
}


// MARK: - Single line attributes removal
//
private extension TextView {

    // MARK: - WORKAROUND: Removing paragraph styles after deleting the last character in the current line.

    /// Ensures Paragraph Styles are removed, if needed, *before* a character gets removed from the storage,
    /// at the specified range.
    ///
    /// - Parameter range: Range at which a character is about to be removed.
    ///
    func ensureRemovalOfParagraphStylesBeforeRemovingCharacter(at range: NSRange) {
        guard mustRemoveParagraphStylesBeforeRemovingCharacter(at: range) else {
            return
        }

        removeParagraphAttributes(at: range)
    }

    /// Analyzes whether the attributes should be removed from the specified location, *before* removing a 
    /// character at the specified location.
    ///
    /// - Parameter range: Range at which we'll remove a character
    ///
    /// - Returns: `true` if we should nuke the paragraph attributes.
    ///
    private func mustRemoveParagraphStylesBeforeRemovingCharacter(at range: NSRange) -> Bool {
        return storage.string.isEmptyParagraph(at: range.location)
    }

    // MARK: - WORKAROUND: Removing paragraph styles after entering a newline.

    /// Removes paragraph attributes after a newline has been entered, and we're editing the End of File.
    ///
    /// - Parameter input: the text that was just inserted into the TextView.
    ///
    func ensureRemovalOfSingleLineParagraphAttributesAfterPressingEnter(input: String) {
        guard mustRemoveSingleLineParagraphAttributesAfterPressingEnter(input: input) else {
            return
        }

        removeSingleLineParagraphAttributes(at: selectedRange)
    }

    /// Analyzes whether paragraph attributes should be removed from the specified
    /// location, or not, after the selection range is changed.
    ///
    /// - Parameter input: the text that was just inserted into the TextView.
    ///
    /// - Returns: `true` if we should remove paragraph attributes, otherwise it returns `false`.
    ///
    private func mustRemoveSingleLineParagraphAttributesAfterPressingEnter(input: String) -> Bool {
        return input.isEndOfLine() && storage.string.isEmptyLine(at: selectedRange.location)
    }


    /// Removes the Paragraph Attributes [Blockquote, Pre, Lists] at the specified range. If the range
    /// is beyond the storage's contents, the typingAttributes will be modified
    ///
    private func removeSingleLineParagraphAttributes(at range: NSRange) {

        let formatters: [AttributeFormatter] = [
            HeaderFormatter(headerLevel: .h1, placeholderAttributes: [:]),
            HeaderFormatter(headerLevel: .h2, placeholderAttributes: [:]),
            HeaderFormatter(headerLevel: .h3, placeholderAttributes: [:]),
            HeaderFormatter(headerLevel: .h4, placeholderAttributes: [:]),
            HeaderFormatter(headerLevel: .h5, placeholderAttributes: [:]),
            HeaderFormatter(headerLevel: .h6, placeholderAttributes: [:])
        ]

        for formatter in formatters where formatter.present(in: typingAttributes) {
            typingAttributes = formatter.remove(from: typingAttributes)

            let applicationRange = formatter.applicationRange(for: selectedRange, in: textStorage)
            formatter.removeAttributes(from: textStorage, at: applicationRange)
        }
    }

    // MARK: - WORKAROUND: Removing paragraph styles when pressing enter in an empty paragraph

    /// Removes paragraph attributes after pressing enter in an empty paragraph.
    ///
    /// - Parameter input: the user's input.  This method must be called before the input is processed.
    ///
    func ensureRemovalOfParagraphAttributesWhenPressingEnterInAnEmptyParagraph(input: String) -> Bool {
        guard mustRemoveParagraphAttributesWhenPressingEnterInAnEmptyParagraph(input: input) else {
            return false
        }

        removeParagraphAttributes(at: selectedRange)

        return true
    }

    /// Analyzes whether paragraph attributes should be removed after pressing enter in an empty
    /// paragraph.
    ///
    /// - Returns: `true` if we should remove paragraph attributes, otherwise it returns `false`.
    ///
    private func mustRemoveParagraphAttributesWhenPressingEnterInAnEmptyParagraph(input: String) -> Bool {
        return input.isEndOfLine()
            && storage.string.isEmptyLine(at: selectedRange.location)
            && (BlockquoteFormatter().present(in: typingAttributes)
                || TextListFormatter.listsOfAnyKindPresent(in: typingAttributes)
                || PreFormatter().present(in: typingAttributes))
    }


    // MARK: - WORKAROUND: Removing paragraph styles when pressing backspace and removing the last character

    /// Removes paragraph attributes after pressing backspace, if the resulting document is empty.
    ///
    func ensureRemovalOfParagraphAttributesWhenPressingBackspaceAndEmptyingTheDocument() {
        guard mustRemoveParagraphAttributesWhenPressingBackspaceAndEmptyingTheDocument() else {
            return
        }

        removeParagraphAttributes(at: selectedRange)
    }

    /// Analyzes whether paragraph attributes should be removed from the specified
    /// location, or not, after pressing backspace.
    ///
    /// - Returns: `true` if we should remove paragraph attributes, otherwise it returns `false`.
    ///
    private func mustRemoveParagraphAttributesWhenPressingBackspaceAndEmptyingTheDocument() -> Bool {
        return storage.length == 0
    }

    // MARK: - WORKAROUND: Removing styles at EOF due to selection change

    /// Removes paragraph attributes after a selection change.
    ///
    func ensureRemovalOfParagraphAttributesAfterSelectionChange() {
        guard mustRemoveParagraphAttributesAfterSelectionChange() else {
            return
        }

        removeParagraphAttributes(at: selectedRange)
    }

    /// Analyzes whether paragraph attributes should be removed from the specified
    /// location, or not, after the selection range is changed.
    ///
    /// - Returns: `true` if we should remove paragraph attributes, otherwise it returns `false`.
    ///
    private func mustRemoveParagraphAttributesAfterSelectionChange() -> Bool {
        return selectedRange.location == storage.length
            && storage.string.isEmptyParagraph(at: selectedRange.location)
    }

    /// Removes the Paragraph Attributes [Blockquote, Pre, Lists] at the specified range. If the range
    /// is beyond the storage's contents, the typingAttributes will be modified.
    ///
    private func removeParagraphAttributes(at range: NSRange) {
        let formatters: [AttributeFormatter] = [
            BlockquoteFormatter(),
            PreFormatter(placeholderAttributes: defaultAttributes),
            TextListFormatter(style: .ordered),
            TextListFormatter(style: .unordered)
        ]

        for formatter in formatters where formatter.present(in: super.typingAttributes) {
            super.typingAttributes = formatter.remove(from: super.typingAttributes)

            let applicationRange = formatter.applicationRange(for: selectedRange, in: textStorage)
            formatter.removeAttributes(from: textStorage, at: applicationRange)
        }
    }
}


// MARK: - TextStorageImageProvider
//
extension TextView: TextStorageAttachmentsDelegate {

    func storage(
        _ storage: TextStorage,
        attachment: NSTextAttachment,
        imageFor url: URL,
        onSuccess success: @escaping (UIImage) -> (),
        onFailure failure: @escaping () -> ()) {
        
        guard let textAttachmentDelegate = textAttachmentDelegate else {
            fatalError("This class requires a text attachment delegate to be set.")
        }
        
        textAttachmentDelegate.textView(self, attachment: attachment, imageAt: url, onSuccess: success, onFailure: failure)
    }

    func storage(_ storage: TextStorage, placeholderFor attachment: NSTextAttachment) -> UIImage {
        guard let textAttachmentDelegate = textAttachmentDelegate else {
            fatalError("This class requires a text attachment delegate to be set.")
        }

        return textAttachmentDelegate.textView(self, placeholderFor: attachment)
    }
    
    func storage(_ storage: TextStorage, urlFor imageAttachment: ImageAttachment) -> URL? {
        guard let textAttachmentDelegate = textAttachmentDelegate else {
            fatalError("This class requires a text attachment delegate to be set.")
        }
        
        return textAttachmentDelegate.textView(self, urlFor: imageAttachment)
    }

    func storage(_ storage: TextStorage, deletedAttachmentWith attachmentID: String) {
        textAttachmentDelegate?.textView(self, deletedAttachmentWith: attachmentID)
    }

    func storage(_ storage: TextStorage, imageFor attachment: NSTextAttachment, with size: CGSize) -> UIImage? {
        let provider = textAttachmentImageProvider.first { provider in
            return provider.textView(self, shouldRender: attachment)
        }

        guard let firstProvider = provider else {
            fatalError("This class requires at least one AttachmentImageProvider to be set.")
        }

        return firstProvider.textView(self, imageFor: attachment, with: size)
    }

    func storage(_ storage: TextStorage, boundsFor attachment: NSTextAttachment, with lineFragment: CGRect) -> CGRect {
        let provider = textAttachmentImageProvider.first {
            $0.textView(self, shouldRender: attachment)
        }

        guard let firstProvider = provider else {
            fatalError("This class requires at least one AttachmentImageProvider to be set.")
        }

        return firstProvider.textView(self, boundsFor: attachment, with: lineFragment)
    }
}


// MARK: - UIGestureRecognizerDelegate
//
@objc class AttachmentGestureRecognizerDelegate: NSObject, UIGestureRecognizerDelegate {

    private weak var textView: TextView?
    fileprivate var currentSelectedAttachment: MediaAttachment?

    public init(textView: TextView) {
        self.textView = textView
    }

    func gestureRecognizer(_ gestureRecognizer: UIGestureRecognizer, shouldRecognizeSimultaneouslyWith otherGestureRecognizer: UIGestureRecognizer) -> Bool {
        return true
    }

    func gestureRecognizer(_ gestureRecognizer: UIGestureRecognizer, shouldReceive touch: UITouch) -> Bool {
        guard let textView = textView else {
            return false
        }

        let locationInTextView = touch.location(in: textView)
        let isAttachmentInLocation = textView.attachmentAtPoint(locationInTextView) != nil
        if !isAttachmentInLocation {
            if let selectedAttachment = currentSelectedAttachment {
                textView.textAttachmentDelegate?.textView(textView, deselected: selectedAttachment, atPosition: locationInTextView)
            }
            currentSelectedAttachment = nil
        }
        return isAttachmentInLocation

    }

    func gestureRecognizerShouldBegin(_ gestureRecognizer: UIGestureRecognizer) -> Bool {
        guard let textView = textView else {
            return false
        }

        let locationInTextView = gestureRecognizer.location(in: textView)
        guard textView.attachmentAtPoint(locationInTextView) != nil else {
            if let selectedAttachment = currentSelectedAttachment {
                textView.textAttachmentDelegate?.textView(textView, deselected: selectedAttachment, atPosition: locationInTextView)
            }
            currentSelectedAttachment = nil
            return false
        }
        return true
    }

    func richTextViewWasPressed(_ recognizer: UIGestureRecognizer) {
        guard let textView = textView, recognizer.state == .recognized else {
            return
        }

        let locationInTextView = recognizer.location(in: textView)
        guard let attachment = textView.attachmentAtPoint(locationInTextView) else {
            return
        }

        textView.moveSelectionToPoint(locationInTextView)

        if textView.isPointInsideAttachmentMargin(point: locationInTextView) {
            if let selectedAttachment = currentSelectedAttachment {
                textView.textAttachmentDelegate?.textView(textView, deselected: selectedAttachment, atPosition: locationInTextView)
            }
            currentSelectedAttachment = nil
            return
        }

        currentSelectedAttachment = attachment as? MediaAttachment
        textView.textAttachmentDelegate?.textView(textView, selected: attachment, atPosition: locationInTextView)
    }
}


// MARK: - Undo implementation
//
private extension TextView {

    /// Undoable Operation. Returns the Final Text Range, resulting from applying the undoable Operation
    /// Note that for Styling Operations, the Final Range will most likely match the Initial Range.
    /// For text editing it will only match the initial range if the original string was replaced with a 
    /// string of the same length.
    ///
    typealias Undoable = () -> NSRange


    /// Registers an Undoable Operation, which will be applied at the specified Initial Range.
    ///
    /// - Parameters:
    ///     - initialRange: Initial Storage Range upon which we'll apply a transformation.
    ///     - block: Undoable Operation. Should return the resulting Substring's Range.
    ///
    func performUndoable(at initialRange: NSRange, block: Undoable) {
        let originalString = storage.attributedSubstring(from: initialRange)

        let finalRange = block()

        undoManager?.registerUndo(withTarget: self, handler: { [weak self] target in
            self?.undoTextReplacement(of: originalString, finalRange: finalRange)
        })

        notifyTextViewDidChange()
    }

    func undoTextReplacement(of originalText: NSAttributedString, finalRange: NSRange) {

        let redoFinalRange = NSRange(location: finalRange.location, length: originalText.length)
        let redoOriginalText = storage.attributedSubstring(from: finalRange)

        storage.replaceCharacters(in: finalRange, with: originalText)
        selectedRange = redoFinalRange

        undoManager?.registerUndo(withTarget: self, handler: { [weak self] target in
            self?.undoTextReplacement(of: redoOriginalText, finalRange: redoFinalRange)
        })

        notifyTextViewDidChange()
    }
}<|MERGE_RESOLUTION|>--- conflicted
+++ resolved
@@ -169,16 +169,11 @@
     ///
     public var outputProcessor: Processor?
 
-<<<<<<< HEAD
     /// Serializes the DOM Tree into an HTML String.
     ///
     public var outputSerializer: HTMLSerializer = DefaultHTMLSerializer()
 
-    // MARK: - Properties: Text Storage
-=======
-
     // MARK: - TextKit Aztec Subclasses
->>>>>>> a1fa1900
 
     var storage: TextStorage {
         return textStorage as! TextStorage
