--- conflicted
+++ resolved
@@ -989,13 +989,10 @@
 
         typingAttributes = beforeTypingAttributes
         delegate = beforeDelegate
-<<<<<<< HEAD
-=======
 
         // Manually notify the delegates: We're avoiding overwork!
         delegate?.textViewDidChangeSelection?(self)
         delegate?.textViewDidChange?(self)
->>>>>>> 7f2105fa
     }
 
 
