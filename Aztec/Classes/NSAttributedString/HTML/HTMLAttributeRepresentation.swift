--- conflicted
+++ resolved
@@ -1,13 +1,9 @@
 import Foundation
 
-<<<<<<< HEAD
 
 // MARK: - HTMLAttributeRepresentation
 //
-class HTMLAttributeRepresentation: HTMLRepresentation, Equatable {
-=======
-class HTMLAttributeRepresentation: HTMLRepresentation, CustomReflectable {
->>>>>>> df6f5131
+class HTMLAttributeRepresentation: HTMLRepresentation, Equatable, CustomReflectable {
 
     typealias Attribute = Libxml2.Attribute
     typealias StringAttribute = Libxml2.StringAttribute
@@ -35,7 +31,6 @@
         value = stringAttribute?.value
     }
 
-<<<<<<< HEAD
 
     /// Returns the Attribute instance for the current representation
     ///
@@ -52,7 +47,8 @@
 
     static func ==(lhs: HTMLAttributeRepresentation, rhs: HTMLAttributeRepresentation) -> Bool {
         return type(of: lhs) == type(of: rhs) && lhs.name == rhs.name && lhs.value == rhs.value
-=======
+    }
+
     // MARK: - CustomReflectable
 
     public var customMirror: Mirror {
@@ -61,6 +57,5 @@
 
             return Mirror(self, children: ["name": name, "value": value])
         }
->>>>>>> df6f5131
     }
 }