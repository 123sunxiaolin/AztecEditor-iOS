--- conflicted
+++ resolved
@@ -1,16 +1,7 @@
 import Foundation
 import libxml2
 
-
-<<<<<<< HEAD
-        typealias Attribute = Libxml2.Attribute
-
-        /// Used to identify any attribute that contains inline CSS styling info.
-        ///
-        let cssStyleAttribute = "style"
-=======
 class InAttributeConverter: SafeConverter {
->>>>>>> 391ef87a
 
     /// Converts a single attribute (from libxml2) into an HTML.Attribute
     ///
@@ -25,9 +16,9 @@
         let attributeValueRef = attribute.children
 
         if let attributeValueRef = attributeValueRef {
-            let attributeValue = String(cString: attributeValueRef.pointee.content)
+            let string = String(cString: attributeValueRef.pointee.content)
             
-            return StringAttribute(name: attributeName, value: attributeValue)
+            return Attribute(name: attributeName, value: .string(string))
         } else {
             return Attribute(name: attributeName)
         }
