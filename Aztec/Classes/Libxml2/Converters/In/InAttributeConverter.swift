--- conflicted
+++ resolved
@@ -1,29 +1,6 @@
 import Foundation
 import libxml2
 
-<<<<<<< HEAD
-
-class InAttributeConverter: SafeConverter {
-
-    /// Converts a single attribute (from libxml2) into an HTML.Attribute
-    ///
-    /// - Parameters:
-    ///     - attributes: the libxml2 attribute to convert.
-    ///
-    /// - Returns: an HTML.Attribute.
-    ///
-    func convert(_ attribute: xmlAttr) -> Attribute {
-        
-        let attributeName = String(cString: attribute.name)
-        let attributeValueRef = attribute.children
-
-        if let attributeValueRef = attributeValueRef {
-            let attributeValue = String(cString: attributeValueRef.pointee.content)
-            
-            return StringAttribute(name: attributeName, value: attributeValue)
-        } else {
-            return Attribute(name: attributeName)
-=======
 class InAttributeConverter: SafeConverter {
 
     /// Converts a single attribute (from libxml2) into an HTML.Attribute
@@ -51,7 +28,6 @@
             if attributeName != attributeValue {
                 return Attribute(name: attributeName, value: .string(attributeValue))
             }
->>>>>>> 18ecf453
         }
 
         return Attribute(name: attributeName)
