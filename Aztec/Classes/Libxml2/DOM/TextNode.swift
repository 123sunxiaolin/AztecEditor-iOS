--- conflicted
+++ resolved
@@ -41,24 +41,12 @@
                 fatalError("The specified range is out of bounds.")
             }
 
-<<<<<<< HEAD
             registerUndoForDeleteCharacters(inRange: textRange)
-=======
-            if let undoManager = undoManager {
-                recordUndoForDeleteCharacters(inRange: textRange, undoManager: undoManager)
-            }
->>>>>>> bdd7b00a
-            
             contents.removeSubrange(textRange)
         }
 
-<<<<<<< HEAD
         private func registerUndoForDeleteCharacters(inRange range: Range<String.CharacterView.Index>) {
-            let originalText = self.contents.substring(with: range)
-=======
-        private func recordUndoForDeleteCharacters(inRange range: Range<String.CharacterView.Index>, undoManager: UndoManager) {
             let originalText = contents.substring(with: range)
->>>>>>> bdd7b00a
             let index = range.lowerBound
             
             registerUndo { [weak self] in
