import UIKit


/// Returns a specialised representation for a `<figure>` element.
///
class FigureElementConverter: ElementConverter {
    
    unowned let serializer: AttributedStringSerializer
    
    // MARK: - Initializer
    
    init(using serializer: AttributedStringSerializer) {
        self.serializer = serializer
    }
    
    // MARK: - ElementConverter
    
    func canConvert(element: ElementNode) -> Bool {
        return element.isNodeType(.figure)
    }
    
<<<<<<< HEAD
    func convert(_ element: ElementNode, inheriting attributes: [AttributedStringKey: Any]) -> NSAttributedString {
=======
    func convert(_ element: ElementNode, inheriting attributes: [NSAttributedStringKey: Any]) -> (attachment: ImageAttachment, string: NSAttributedString) {
>>>>>>> 051711e8
        assert(canConvert(element: element))
        
        let attributes = self.attributes(for: element, inheriting: attributes)
        let content = NSMutableAttributedString()
        
        for child in element.children {
            let childContent = serializer.serialize(child, inheriting: attributes)
            content.append(childContent)
        }
        
        return content
    }
    
    private func attributes(for element: ElementNode, inheriting attributes: [AttributedStringKey: Any]) -> [AttributedStringKey: Any] {
        let paragraphStyle = attributes.paragraphStyle()
        paragraphStyle.appendProperty(Figure())
        
        var finalAttributes = attributes
        finalAttributes[.paragraphStyle] = paragraphStyle
        return finalAttributes
    }
}<|MERGE_RESOLUTION|>--- conflicted
+++ resolved
@@ -19,11 +19,7 @@
         return element.isNodeType(.figure)
     }
     
-<<<<<<< HEAD
-    func convert(_ element: ElementNode, inheriting attributes: [AttributedStringKey: Any]) -> NSAttributedString {
-=======
-    func convert(_ element: ElementNode, inheriting attributes: [NSAttributedStringKey: Any]) -> (attachment: ImageAttachment, string: NSAttributedString) {
->>>>>>> 051711e8
+    func convert(_ element: ElementNode, inheriting attributes: [NSAttributedStringKey: Any]) -> NSAttributedString {
         assert(canConvert(element: element))
         
         let attributes = self.attributes(for: element, inheriting: attributes)
@@ -37,7 +33,7 @@
         return content
     }
     
-    private func attributes(for element: ElementNode, inheriting attributes: [AttributedStringKey: Any]) -> [AttributedStringKey: Any] {
+    private func attributes(for element: ElementNode, inheriting attributes: [NSAttributedStringKey: Any]) -> [NSAttributedStringKey: Any] {
         let paragraphStyle = attributes.paragraphStyle()
         paragraphStyle.appendProperty(Figure())
         
