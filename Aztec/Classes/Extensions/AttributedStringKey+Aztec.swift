--- conflicted
+++ resolved
@@ -40,13 +40,9 @@
 
     /// Key used to store VideoHTMLRepresentations, by our VideoFormatter.
     ///
-<<<<<<< HEAD
-    public static let videoHtmlRepresentation = AttributedStringKey(key: "Video.htmlRepresentation")
+    public static let videoHtmlRepresentation = NSAttributedStringKey("Video.htmlRepresentation")
 
     /// Key used to store codeHTMLRepresentations, by our CodeFormatter.
     ///
-    public static let codeHtmlRepresentation = AttributedStringKey(key: "Code.htmlRepresentation")
-=======
-    public static let videoHtmlRepresentation = NSAttributedStringKey("Video.htmlRepresentation")
->>>>>>> 62f8c3ce
+    public static let codeHtmlRepresentation = NSAttributedStringKey("Code.htmlRepresentation")
 }