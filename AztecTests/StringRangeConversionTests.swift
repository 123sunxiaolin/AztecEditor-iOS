--- conflicted
+++ resolved
@@ -13,15 +13,10 @@
         super.tearDown()
     }
 
-<<<<<<< HEAD
-        var wordToCapture = "World"
-        var nsRange = nsString.range(of: wordToCapture)
-        var range = string.range(from: nsRange)
-=======
+
     func testRangeConversion1() {
         let nsString: NSString = "Hello World!"
         let string: String = nsString as String
->>>>>>> 2f249dbe
 
         let wordToCapture = "World"
         let nsRange = nsString.range(of: wordToCapture)
@@ -36,15 +31,9 @@
         let nsString: NSString = "Hello 🌍!"
         let string: String = nsString as String
 
-<<<<<<< HEAD
-        wordToCapture = "🌍"
-        nsRange = nsString.range(of: wordToCapture)
-        range = string.range(from: nsRange)
-=======
-        let wordToCapture = "🌍"
-        let nsRange = nsString.range(of: wordToCapture)
-        let range = string.range(from: nsRange)
->>>>>>> 2f249dbe
+        let wordToCapture = "🌍"
+        let nsRange = nsString.range(of: wordToCapture)
+        let range = string.range(from: nsRange)
 
         let wordCaptured = string.substring(with: range!)
 
@@ -55,15 +44,9 @@
         let nsString: NSString = "Hello 🇮🇳!"
         let string: String = nsString as String
 
-<<<<<<< HEAD
-        wordToCapture = "🇮🇳"
-        nsRange = nsString.range(of: wordToCapture)
-        range = string.range(from: nsRange)
-=======
         let wordToCapture = "🇮🇳"
         let nsRange = nsString.range(of: wordToCapture)
         let range = string.range(from: nsRange)
->>>>>>> 2f249dbe
 
         let wordCaptured = string.substring(with: range!)
 
@@ -74,15 +57,9 @@
         let nsString: NSString = "Hello 🇮🇳 🌍!"
         let string: String = nsString as String
 
-<<<<<<< HEAD
-        wordToCapture = "🌍"
-        nsRange = nsString.range(of: wordToCapture)
-        range = string.range(from: nsRange)
-=======
-        let wordToCapture = "🌍"
-        let nsRange = nsString.range(of: wordToCapture)
-        let range = string.range(from: nsRange)
->>>>>>> 2f249dbe
+        let wordToCapture = "🌍"
+        let nsRange = nsString.range(of: wordToCapture)
+        let range = string.range(from: nsRange)
 
         let wordCaptured = string.substring(with: range!)
 
@@ -209,25 +186,16 @@
     /// Tests that converting a range back and forth works.
     ///
     /// Input:
-    ///     - String is: "Hello 😬 world!"
-<<<<<<< HEAD
-    ///     - NSRange is: (loc: 5, len: 3)
-=======
+    ///     - String is: "Hello world!"
     ///     - NSRange is: range of "world"
->>>>>>> 2f249dbe
     ///
     /// Expected Output:
     ///     - The range will be converted to a range and back, the final NSRange should stay the
     ///         same.
     ///
     func testNSRangeFromRange2() {
-<<<<<<< HEAD
-        let nsRange = NSRange(location: 5, length: 3)
-        let string = "Hello world!"
-=======
         let string = "Hello world!"
         let nsRange = (string as NSString).range(of: "world")
->>>>>>> 2f249dbe
 
         guard let range = string.range(from: nsRange) else {
             XCTFail("Range conversion failed!")
@@ -242,13 +210,8 @@
     /// Tests that converting a range back and forth works.
     ///
     /// Input:
-<<<<<<< HEAD
-    ///     - String is: "Hello 😬 world!"
-    ///     - NSRange is: (loc: 5, len: 3)
-=======
     ///     - String is: "Hello 🌎!"
     ///     - NSRange is: range of "🌎"
->>>>>>> 2f249dbe
     ///
     /// Expected Output:
     ///     - The range will be converted to a range and back, the final NSRange should stay the
