--- conflicted
+++ resolved
@@ -971,7 +971,6 @@
         XCTAssertEqual(textView.text, Constants.sampleText0 + Constants.sampleText1 + String(.lineFeed) + String(.paragraphSeparator))
     }
 
-<<<<<<< HEAD
     /// When deleting the newline between lines 1 and 2 in the following example:
     ///     Line 1: <empty>
     ///     Line 2: <empty> (with list style)
@@ -991,7 +990,8 @@
         textView.deleteBackward()
 
         XCTAssertFalse(TextListFormatter.listsOfAnyKindPresent(in: textView.typingAttributes))
-=======
+    }
+
     /// When the caret is positioned at both EoF and EoL, inserting a line separator (in most
     /// editors by pressing shift + enter) must not remove the list style.
     ///
@@ -1009,7 +1009,6 @@
 
         XCTAssertTrue(unorderedListFormatter.present(in: textView.storage, at: 0))
         XCTAssertTrue(unorderedListFormatter.present(in: textView.storage, at: textView.selectedRange))
->>>>>>> 53de5ebf
     }
 
 
