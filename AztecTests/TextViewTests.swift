--- conflicted
+++ resolved
@@ -1451,23 +1451,6 @@
         XCTAssertEqual(font, textView.defaultFont)
     }
 
-<<<<<<< HEAD
-    func testRemovalOfAttachment() {
-        let textView = createEmptyTextView()
-
-        let attachment = textView.replaceWithImage(at: .zero, sourceURL: URL(string:"https://wordpress.com")!, placeHolderImage: nil)
-
-        var html = textView.getHTML()
-
-        XCTAssertEqual(html, "<img src=\"https://wordpress.com\">")
-
-        textView.remove(attachmentID: attachment.identifier)
-
-        html = textView.getHTML()
-
-        XCTAssertEqual(html, "")
-    }
-=======
     func testInsertEmojiKeepsDefaultFont() {
         let textView = createEmptyTextViewWithNonStandardSystemFont()
 
@@ -1477,5 +1460,20 @@
     }
 
 
->>>>>>> ae7048d1
+
+    func testRemovalOfAttachment() {
+        let textView = createEmptyTextView()
+
+        let attachment = textView.replaceWithImage(at: .zero, sourceURL: URL(string:"https://wordpress.com")!, placeHolderImage: nil)
+
+        var html = textView.getHTML()
+
+        XCTAssertEqual(html, "<img src=\"https://wordpress.com\">")
+
+        textView.remove(attachmentID: attachment.identifier)
+
+        html = textView.getHTML()
+
+        XCTAssertEqual(html, "")
+    }
 }