import XCTest
@testable import Aztec


// MARK: - NSAttributedStringLists Tests
//
class NSAttributedStringListsTests: XCTestCase {

    /// Tests that `rangeOfTextList` works.
    ///
    /// Set up:
    /// - Sample NSAttributedString, with no TextList
    ///
    /// Expected result:
    /// - nil for the whole String Length
    ///
    func testRangeOfTextListReturnsNilWhenStringDoesntContainTextLists() {
        for index in (0 ... samplePlainString.length) {
            XCTAssertNil(samplePlainString.rangeOfTextList(atIndex: index))
        }
    }

    /// Tests that `rangeOfTextList` works.
    ///
    /// Set up:
    /// - Sample NSAttributedString, with a TextList associated to a substring
    ///
    /// Expected result:
    /// - The "Text List Substring" range, when applicable.
    ///
    func testRangeOfTextListReturnsTheExpectedRange() {
        let string = sampleListString
        let expected = sampleListRange

        for index in (0 ..< string.length) {
            let retrieved = string.rangeOfTextList(atIndex: index)

            if isIndexWithinListRange(index) {
                XCTAssert(retrieved != nil)
                XCTAssert(expected.location == retrieved!.location)
                XCTAssert(expected.length == retrieved!.length)
            } else {
                XCTAssert(retrieved == nil)
            }
        }
    }

    /// Tests that `rangeOfEntireString` works.
    ///
    /// Set up:
    /// - Sample (empty) NSAttributedString
    ///
    /// Expected result:
    /// - Range: (loc: 0 , length: 0)
    ///
    func testRangeOfEntireStringWorksAsExpectedWithEmptyStrings() {
        let string = NSAttributedString()
        let range = string.rangeOfEntireString

        XCTAssert(range.location == 0)
        XCTAssert(range.length == string.length)
    }

    /// Tests that `rangeOfEntireString` works.
    ///
    /// Set up:
    /// - Sample (NON empty) NSAttributedString
    ///
    /// Expected result:
    /// - Range: (loc: 0 , length: Sample String Length)
    ///
    func testRangeOfEntireStringWorksAsExpectedWithNonEmptyStrings() {
        let string = samplePlainString
        let range = string.rangeOfEntireString

        XCTAssert(range.location == 0)
        XCTAssert(range.length == string.length)
    }

    /// Tests that `rangeOfLine` returns, effectively, the range of the line that matches with the given index.
    ///
    /// Set up:
    /// - Sample text with two lines
    ///
    /// Expected result:
    /// - Range of the first (OR) second line, whenever the index parameter falls within the required values.
    ///
    func testRangeOfLineEffectivelyReturnsTheRangeOfTheCurrentLine() {
        // Setup
        let firstText = "this would be a line\n"
        let secondText = "and this too\n"
        let fullText = NSAttributedString(string: firstText + secondText)

        // Expected Ranges
        let foundationText = fullText.string as NSString
        let firstRange = foundationText.range(of: firstText)
        let secondRange = foundationText.range(of: secondText)


        // Check
        for index in (0 ..< fullText.length) {
            guard let range = fullText.rangeOfLine(atIndex: index) else {
                XCTFail()
                return
            }

            var target = secondRange
            if index >= firstRange.location && index < NSMaxRange(firstRange) {
                target = firstRange
            }

            XCTAssert(range.location == target.location && range.length == target.length)
        }
    }

    /// Tests that `textListContents` returns nil, whenever there is no Text List.
    ///
    /// Set up:
    /// - Sample (NON empty) NSAttributedString, but with no TextList
    ///
    /// Expected result:
    /// - nil for the whole String Length.
    ///
    func testTextListContentsReturnsNilWheneverTheReceiverHasNoTextList() {
        let string = samplePlainString

        for index in (0 ..< string.length) {
            let contents = string.textListContents(followingIndex: index)
            XCTAssertNil(contents)
        }
    }

    /// Tests that `textListContents` returns the expected TestList Contents.
    ///
    /// Set up:
    /// - Sample (NON empty) NSAttributedString, with a TextList range.
    ///
    /// Expected result:
    /// - Text List Contents. YAY!.
    ///
    func testTextListContentsReturnsTheAssociatedTextListContents() {
        let string = sampleListString
        let expectedContents = sampleListContents
        let expectedRange = sampleListRange

        for index in (0 ..< string.length) {
            let retrievedContents = string.textListContents(followingIndex: index)

            if isIndexWithinListRange(index) {
                XCTAssertNotNil(retrievedContents)
                let delta = index - expectedRange.location
                let expectedSubstring = expectedContents.substring(from: expectedContents.characters.index(expectedContents.startIndex, offsetBy: delta))
                XCTAssertEqual(retrievedContents!.string, expectedSubstring)
            } else {
                XCTAssertNil(retrievedContents)
            }
        }
    }

    /// Tests that `textListAttribute` returns the expected TestList, when applicable.
    ///
    /// Set up:
    /// - Sample (NON empty) NSAttributedString, with no TextList.
    ///
    /// Expected result:
    /// - Nil. Always
    ///
    func testTextListAttributeReturnsNilWhenThereIsNoList() {
        let string = samplePlainString

        for index in (0 ..< string.length) {
            XCTAssertNil(string.textListAttribute(atIndex: index))
        }
    }

    /// Tests that `textListAttribute` returns the expected TestList, when applicable.
    ///
    /// Set up:
    /// - Sample (NON empty) NSAttributedString, with a TextList.
    ///
    /// Expected result:
    /// - The TextList, whenever we're within the expected range.
    ///
    func testTextListAttributeReturnsTheTextListAttributeWhenApplicable() {
        let string = sampleListString

        for index in (0 ..< string.length) {
            let attribute = string.textListAttribute(atIndex: index)
            if isIndexWithinListRange(index) {
                XCTAssertNotNil(attribute)
            } else {
                XCTAssertNil(attribute)
            }
        }
    }

    /// Tests that `textListAttribute(spanningRange:)` returns nil, whenever there is no actual text list.
    ///
    /// Set up:
    /// - Sample (NON empty) NSAttributedString, with no TextList.
    ///
    /// Expected result:
    /// - nil
    ///
    func testTextListAttributeSpanningRangeReturnsNilWhenThereIsNoList() {
        let string = samplePlainString

        for index in (0 ..< string.length) {
            let range = NSRange(location: index, length: 1)
            XCTAssertNil(string.textListAttribute(spanningRange: range))
        }
    }

    /// Tests that `textListAttribute(spanningRange:)` returns the expected TestList, when applicable.
    ///
    /// Set up:
    /// - Sample (NON empty) NSAttributedString, with a TextList.
    ///
    /// Expected result:
    /// - The TextList, whenever the range passed intersects the TextList range.
    ///
    func testTextListAttributeSpanningRangeReturnsTextListAttributeWhenRangeInteresects() {
        let string = sampleListString

        for index in (0 ..< string.length) {
            let range = NSRange(location: index, length: 1)
            let attribute = string.textListAttribute(spanningRange: range)

            if isIndexWithinListRange(index) {
                XCTAssertNotNil(attribute)
            } else {
                XCTAssertNil(attribute)
            }
        }
    }

    /// Tests that `textListAttribute(spanningRange:)` returns the expected TestList, when the full range
    /// is received.
    ///
    /// Set up:
    /// - Sample (NON empty) NSAttributedString, with a TextList.
    ///
    /// Expected result:
    /// - The TextList Attribute.
    ///
    func testTextListAttributeSpanningRangeReturnsTextListAttributeWhenPassedFullRange() {
        let string = sampleListString
        let attribute = string.textListAttribute(spanningRange: sampleListRange)

        XCTAssertNotNil(attribute)
    }

    /// Tests that `paragraphRanges` returns an empty array, when dealing with an empty string.
    ///
    /// Set up:
    /// - Sample (empty) NSAttributedString.
    ///
    /// Expected result:
    /// - Empty array.
    ///
    func testParagraphRangesReturnEmptyArrayForEmptyStrings() {
        let string = NSAttributedString()
        let paragraphRanges = string.paragraphRanges(spanningRange: NSRange(location: 0, length: 0))

        XCTAssert(paragraphRanges.isEmpty)
    }

    /// Tests that `paragraphRanges` returns an empty array, when the spanning range is beyond the actual 
    /// receiver's full range.
    ///
    /// Set up:
    /// - Sample (NON empty) NSAttributedString.
    ///
    /// Expected result:
    /// - Empty array.
    ///
    func testParagraphRangesReturnEmptyArrayWhenSpanningRangeIsBiggerThanReceiverString() {
        let string = samplePlainString
        let range = NSRange(location: string.length, length: string.length)

        let paragraphRanges = string.paragraphRanges(spanningRange: range)
        XCTAssert(paragraphRanges.isEmpty)
    }

    /// Tests that `paragraphRanges` always returns the same paragraph ranges, wherever the "Range Location"
    /// is, as long as it falls within the string's length.
    ///
    /// Set up:
    /// - Sample (NON empty) NSAttributedString, single paragraph.
    ///
    /// Expected result:
    /// - Array with the single paragraph's range.
    ///
    func testParagraphRangesReturnSameRangeConsistentlyForSingleParagraphString() {
        let string = sampleSingleLine
        let expected = string.rangeOfEntireString

        for index in (0..<string.length) {
            let spanningRange = NSRange(location: index, length: 1)
            let paragraphRanges = string.paragraphRanges(spanningRange: spanningRange)

            XCTAssert(paragraphRanges.count == 1)
            guard let retrieved = paragraphRanges.first else {
                XCTFail()
                return
            }

            XCTAssert(retrieved.location == expected.location && retrieved.length == expected.length)
        }
    }

    /// Tests that `paragraphRanges` returns an array of Ranges, containing the locations and lengths of all
    /// of the receiver's paragraphs.
    ///
    /// Set up:
    /// - Attributed String with three paragraphs.
    ///
    /// Expected result:
    /// - Array with three Ranges, matching each one of the paragraphs' location + length.
    ///
    func testParagraphRangesReturnsCorrectlyEachParagraphRange() {
        let first = "I'm the first paragraph.\n"
        let second = "I would be the second?\n"
        let third = "I guess this is the third one!.\n"

        let expected = [first, second, third]
        let text = NSAttributedString(string: first + second + third)

        let ranges = text.paragraphRanges(spanningRange: text.rangeOfEntireString)
        XCTAssert(ranges.count == 3)

        let paragraphs = ranges.map { text.attributedSubstring(from: $0).string }
        for (index, retrieved) in paragraphs.enumerated() {
            let expected = expected[index]
            XCTAssert(expected == retrieved)
        }
    }

    /// Tests that `paragraphRanges` returns an array of Ranges that *ONLY* fall within the specified spanning range.
    ///
    /// Set up:
    /// - Attributed String with two paragraphs.
    /// - Spanning range matching the first paragraph's range.
    ///
    /// Expected result:
    /// - Array with a single range, matching the first paragraph's length + location.
    ///
    func testParagraphRangesDisregardsAnythingBeyondTheSpecifiedSpanningRange() {
        let first = "I'm the first paragraph.\n"
        let second = "I would be the second?\n"

        let text = NSAttributedString(string: first + second)
        let rangeExpected = (text.string as NSString).range(of: first)

        let rangesForParagraphs = text.paragraphRanges(spanningRange: rangeExpected)
        XCTAssert(rangesForParagraphs.count == 1)

        guard let rangeRetrieved = rangesForParagraphs.first else {
            XCTFail()
            return
        }

        XCTAssert(rangeRetrieved.location == rangeExpected.location)
        XCTAssert(rangeRetrieved.length == rangeExpected.length)
    }


    /// Tests that `paragraphRanges(atIndex: matchingListStyle)` returns the pargraph ranges, whenever the list
    /// style matches.
    ///
    /// Set up:
    /// - Attributed String with three list-paragraphs
    ///
    /// Expected result:
    /// - Array with three ranges, whenever the method is passed an index that lies within the list range.
    ///
    func testParagraphRangesOfListStyleReturnsTheListRangeAtTheSpecifiedIndexWhenStyleMatches() {
        let string = sampleListString

        for index in (0 ..< string.length) {
            let ranges = string.paragraphRanges(atIndex: index, matchingListStyle: sampleListStyle)
            if isIndexWithinListRange(index) {
                XCTAssert(ranges.count == 4)
            } else {
                XCTAssert(ranges.isEmpty)
            }
        }
    }

    /// Tests that `paragraphRanges(atIndex: matchingListStyle)` returns an empty array, whenever the list
    /// style doesn't match.
    ///
    /// Set up:
    /// - Attributed String with three list-paragraphs
    ///
    /// Expected result:
    /// - Array with zero entities.
    ///
    func testParagraphRangesOfListStyleReturnsAnEmptyArrayWheneverStyleWontMatch() {
        let string = sampleListString

        for index in (0 ..< string.length) {
            for listStyle in listStyles where listStyle != sampleListStyle {
                let ranges = string.paragraphRanges(atIndex: index, matchingListStyle: listStyle)
                XCTAssert(ranges.isEmpty)
            }
        }
    }

    /// Tests that `paragraphRanges(atIndex: matchingListStyle)` returns an empty array, whenever there is no textList.
    ///
    /// Set up:
    /// - Attributed String with no text lists.
    ///
    /// Expected result:
    /// - Array with zero entities.
    ///
    func testParagraphRangesOfListStyleReturnsAnEmptyArrayWheneverThereIsNoList() {
        let string = samplePlainString

        for index in (0 ..< string.length) {
            for listStyle in listStyles {
                let ranges = string.paragraphRanges(atIndex: index, matchingListStyle: listStyle)
                XCTAssert(ranges.isEmpty)
            }
        }
    }

    /// Tests that `paragraphRanges(preceedingAndSucceding: matchingListStyle)` the same ranges received, whenever there is no
    /// surrounding list.
    ///
    /// Set up:
    /// - Attributed String with no text lists.
    /// - Ranges of all of the string's paragraphs
    ///
    /// Expected result:
    /// - Same Input Ranges
    ///
    func testParagraphRangesPreceedingAndSucceedingRangesReturnTheReceivedRangesIfThereIsNoSurroundingList() {
        let string = samplePlainString
        let ranges = string.paragraphRanges(spanningRange: string.rangeOfEntireString)

        for style in listStyles {
            let retrieved = string.paragraphRanges(preceedingAndSucceding: ranges, matchingListStyle: style)
            XCTAssert(retrieved.count == ranges.count)
        }
    }

    /// Tests that `paragraphRanges(preceedingAndSucceding: matchingListStyle)` returns all of the list's paragraph ranges,
    /// when a single paragraph is fed.
    ///
    /// Set up:
    /// - Attributed String with a text list.
    /// - Ranges of all of the string's paragraphs
    ///
    /// Expected result:
    /// - Full List Ranges, whenever each one of the List Item Ranges is sent over
    ///
    func testParagraphRangesPreceedingAndSucceedingRangesEffectivelyInjectSurroundingListRanges() {
        let listString = sampleListString
        let listRange = sampleListRange
        let listParagraphRanges = listString.paragraphRanges(spanningRange: listRange)
        XCTAssert(listParagraphRanges.count == 4)

        for itemRange in listParagraphRanges {
            let retrievedRanges = listString.paragraphRanges(preceedingAndSucceding: [itemRange], matchingListStyle: sampleListStyle)
            XCTAssert(retrievedRanges.count == listParagraphRanges.count)
            
            for retrievedRange in retrievedRanges {
                XCTAssertTrue(listParagraphRanges.contains(where: { (range) -> Bool in
                    listParagraphRanges.contains(retrievedRange)
                }))
            }
        }
    }

    /// Tests that `attributedStringByApplyingListItemAttributes` effectively applies a TextListItem and + Marker.
    ///
    /// Set up:
    /// - Plain raw string
    ///
    /// Expected result:
    /// - TextListItem Style + Marker
    ///
    func testAttributedStringByApplyingListItemAttributesEffectivelyAppliesListItemStyle() {
        let original = sampleSingleLine
        let applied = original.attributedStringByApplyingListItemAttributes(ofStyle: .ordered, withNumber: 5)

        for index in (0 ..< applied.length) {
            let item = applied.attribute(TextListItem.attributeName, at: index, effectiveRange: nil) as? TextListItem
            XCTAssertNotNil(item)
<<<<<<< HEAD
        }

        let marker = applied.attribute(TextListItemMarker.attributeName, at: 0, effectiveRange: nil) as? TextListItemMarker
        XCTAssertNotNil(marker)
=======
        }        
>>>>>>> e67dad9e
    }

    /// Tests that `attributedStringByApplyingListItemAttributes` effectively removes the TextListItem Attribute.
    ///
    /// Set up:
    /// - Attributed String with a TextItem style
    ///
    /// Expected result:
    /// - No style after running the clean method
    ///
    func testAttributedStringByRemovingListItemAttributesEffectivelyNukesListItemStyle() {
        let original = sampleSingleLine
        let applied = original.attributedStringByApplyingListItemAttributes(ofStyle: .unordered, withNumber: 2)
        let clean = applied.attributedStringByRemovingListItemAttributes()

        for index in (0 ..< applied.length) {
            let item = applied.attribute(TextListItem.attributeName, at: index, effectiveRange: nil) as? TextListItem
            XCTAssertNotNil(item)
        }

        for index in (0 ..< clean.length) {
            let nothing = clean.attribute(TextListItem.attributeName, at: index, effectiveRange: nil) as? TextListItem
            XCTAssertNil(nothing)
        }
    }
}



// MARK: - Helpers
//
extension NSAttributedStringListsTests
{
    var sampleSingleLine: NSAttributedString {
        return NSAttributedString(string: "Lord Yosemite should DEFINITELY be a Game of Thrones Character.")
    }

    var samplePlainString: NSAttributedString {
        return NSAttributedString(string: "Shopping List:\n" +
            "- Cookies with chocolate.\n" +
            "- Red Red Wine.\n" +
            "- More Red Wine.\n" +
            "- Perhaps more cookies as well.\n")
    }

    var sampleListString: NSAttributedString {
        let sample = NSMutableAttributedString(string: "World Domination Plans:\n" +
            "- Build Warp Drive\n" +
            "- Rebuild Atlantis\n" +
            "- Free Internet for Everyone\n" +
            "- Buy Cookies\n" +
            "Yay!")

        let range = (sample.string as NSString).range(of: sampleListContents)
        let attributes = [TextList.attributeName: TextList(style: sampleListStyle)]
        sample.addAttributes(attributes, range: range)

        return sample
    }

    var sampleListStyle: TextList.Style {
        return .ordered
    }

    var sampleListContents: String {
        return "- Build Warp Drive\n" +
            "- Rebuild Atlantis\n" +
            "- Free Internet for Everyone\n" +
            "- Buy Cookies"
    }

    var sampleListRange: NSRange {
        return (sampleListString.string as NSString).range(of: sampleListContents)
    }

    var listStyles: [TextList.Style] {
        return [.ordered, .unordered]
    }

    func isIndexWithinListRange(_ index: Int) -> Bool {
        let range = sampleListRange
        return index >= range.location && index < NSMaxRange(range)
    }
}<|MERGE_RESOLUTION|>--- conflicted
+++ resolved
@@ -489,14 +489,7 @@
         for index in (0 ..< applied.length) {
             let item = applied.attribute(TextListItem.attributeName, at: index, effectiveRange: nil) as? TextListItem
             XCTAssertNotNil(item)
-<<<<<<< HEAD
-        }
-
-        let marker = applied.attribute(TextListItemMarker.attributeName, at: 0, effectiveRange: nil) as? TextListItemMarker
-        XCTAssertNotNil(marker)
-=======
         }        
->>>>>>> e67dad9e
     }
 
     /// Tests that `attributedStringByApplyingListItemAttributes` effectively removes the TextListItem Attribute.
