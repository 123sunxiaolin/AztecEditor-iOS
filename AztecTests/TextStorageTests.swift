import Foundation
import XCTest
@testable import Aztec


class TextStorageTests: XCTestCase
{

    override func setUp() {
        super.setUp()
        // Put setup code here. This method is called before the invocation of each test method in the class.
    }

    override func tearDown() {
        // Put teardown code here. This method is called after the invocation of each test method in the class.
        super.tearDown()
    }

    // MARK: - Test Traits

    func testFontTraitExistsAtIndex() {
        let attributes = [
            NSFontAttributeName: UIFont.boldSystemFont(ofSize: 10)
        ]
        let storage = TextStorage()
        storage.append(NSAttributedString(string: "foo"))
        storage.append(NSAttributedString(string: "bar", attributes: attributes))
        storage.append(NSAttributedString(string: "baz"))

        // Foo
        XCTAssert(!storage.fontTrait(.traitBold, existsAtIndex: 0))
        XCTAssert(!storage.fontTrait(.traitBold, existsAtIndex: 2))
        // Bar
        XCTAssert(storage.fontTrait(.traitBold, existsAtIndex: 3))
        XCTAssert(storage.fontTrait(.traitBold, existsAtIndex: 4))
        XCTAssert(storage.fontTrait(.traitBold, existsAtIndex: 5))
        // Baz
        XCTAssert(!storage.fontTrait(.traitBold, existsAtIndex: 6))
        XCTAssert(!storage.fontTrait(.traitBold, existsAtIndex: 8))
    }

    func testFontTraitSpansRange() {
        let attributes = [
            NSFontAttributeName: UIFont.boldSystemFont(ofSize: 10)
        ]
        let storage = TextStorage()
        storage.append(NSAttributedString(string: "foo"))
        storage.append(NSAttributedString(string: "bar", attributes: attributes))
        storage.append(NSAttributedString(string: "baz"))

        XCTAssert(storage.fontTrait(.traitBold, spansRange: NSRange(location: 3, length: 3)))
        XCTAssert(!storage.fontTrait(.traitBold, spansRange: NSRange(location: 0, length: 9)))

    }

    func testToggleTraitInRange() {
        let attributes = [
            NSFontAttributeName: UIFont.boldSystemFont(ofSize: 10)
        ]
        let storage = TextStorage()
        storage.append(NSAttributedString(string: "foo"))
        storage.append(NSAttributedString(string: "bar", attributes: attributes))
        storage.append(NSAttributedString(string: "baz"))

        let range = NSRange(location: 3, length: 3)

        // Confirm the trait exists
        XCTAssert(storage.fontTrait(.traitBold, spansRange: range))

        // Toggle it.
        storage.toggle(.traitBold, inRange: range)

        // Confirm the trait does not exist.
        XCTAssert(!storage.fontTrait(.traitBold, spansRange: range))

        // Toggle it again.
        storage.toggle(.traitBold, inRange: range)

        // Confirm the trait was restored
        XCTAssert(storage.fontTrait(.traitBold, spansRange: range))
    }

    func testDelegateCallbackWhenAttachmentRemoved() {
        let storage = TextStorage()
        let mockDelegate = MockAttachmentsDelegate()
        storage.attachmentsDelegate = mockDelegate

        let attachment = storage.insertImage(sourceURL: URL(string:"test://")!, atPosition: 0, placeHolderImage: UIImage())

        storage.replaceCharacters(in: NSRange(location: 0, length: 1) , with: NSAttributedString(string:""))

        XCTAssertTrue(mockDelegate.deletedAttachmendIDCalledWithString == attachment.identifier)
    }

    class MockAttachmentsDelegate: TextStorageAttachmentsDelegate {

        var deletedAttachmendIDCalledWithString: String?

        func storage(_ storage: TextStorage, deletedAttachmentWithID attachmentID: String) {
            deletedAttachmendIDCalledWithString = attachmentID
        }

        func storage(_ storage: TextStorage, urlForAttachment attachment: TextAttachment) -> URL {
            return URL(string:"test://")!
        }

        func storage(_ storage: TextStorage, missingImageForAttachment: TextAttachment) -> UIImage {
            return UIImage()
        }

        func storage(_ storage: TextStorage, attachment: TextAttachment, imageForURL url: URL, onSuccess success: @escaping (UIImage) -> (), onFailure failure: @escaping () -> ()) -> UIImage {
            return UIImage()
        }
    }

    func testRemovalOfAttachment() {
        let storage = TextStorage()
        let mockDelegate = MockAttachmentsDelegate()
        storage.attachmentsDelegate = mockDelegate

        let attachment = storage.insertImage(sourceURL: URL(string:"test://")!, atPosition: 0, placeHolderImage: UIImage())

        storage.remove(attachmentID: attachment.identifier)

        XCTAssertTrue(mockDelegate.deletedAttachmendIDCalledWithString == attachment.identifier)
    }

    func testInsertImage() {
        let storage = TextStorage()
        let mockDelegate = MockAttachmentsDelegate()
        storage.attachmentsDelegate = mockDelegate

        let attachment = storage.insertImage(sourceURL: URL(string: "https://wordpress.com")!, atPosition: 0, placeHolderImage: UIImage())
        let html = storage.getHTML()

        XCTAssertEqual(attachment.url, URL(string: "https://wordpress.com"))
        XCTAssertEqual(html, "<img src=\"https://wordpress.com\">")
    }

    func testUpdateImage() {
        let storage = TextStorage()
        let mockDelegate = MockAttachmentsDelegate()
        storage.attachmentsDelegate = mockDelegate
        let url = URL(string: "https://wordpress.com")!
        let attachment = storage.insertImage(sourceURL: url, atPosition: 0, placeHolderImage: UIImage())
        storage.update(attachment: attachment, alignment: .left, size: .medium, url: url)
        let html = storage.getHTML()

        XCTAssertEqual(attachment.url, url)
        XCTAssertEqual(html, "<img src=\"https://wordpress.com\" class=\"alignleft size-medium\">")
    }

    func testBlockquoteToggle() {
        let storage = TextStorage()
        storage.append(NSAttributedString(string: "Apply a blockquote"))
        let blockquoteFormatter = BlockquoteFormatter()
        storage.toggle(formatter: blockquoteFormatter, at: storage.rangeOfEntireString)

        var html = storage.getHTML()

        XCTAssertEqual(html, "<blockquote>Apply a blockquote</blockquote>")

        storage.toggle(formatter:blockquoteFormatter, at: storage.rangeOfEntireString)

        html = storage.getHTML()

        XCTAssertEqual(html, "Apply a blockquote")
    }

    func testLinkInsert() {
        let storage = TextStorage()
        storage.append(NSAttributedString(string: "Apply a link"))
        let linkFormatter = LinkFormatter()
        linkFormatter.attributeValue = URL(string: "www.wordpress.com")!
        storage.toggle(formatter: linkFormatter, at: storage.rangeOfEntireString)

        var html = storage.getHTML()

        XCTAssertEqual(html, "<a href=\"www.wordpress.com\">Apply a link</a>")

        storage.toggle(formatter:linkFormatter, at: storage.rangeOfEntireString)

        html = storage.getHTML()

        XCTAssertEqual(html, "Apply a link")
    }

    func testHeaderToggle() {
        let storage = TextStorage()
        storage.append(NSAttributedString(string: "Apply a header"))
        let formatter = HeaderFormatter(headerLevel: .h1)
        storage.toggle(formatter: formatter, at: storage.rangeOfEntireString)

        var html = storage.getHTML()

        XCTAssertEqual(html, "<h1>Apply a header</h1>")

        storage.toggle(formatter:formatter, at: storage.rangeOfEntireString)

        html = storage.getHTML()

        XCTAssertEqual(html, "Apply a header")
    }


    /// This test check if the insertion of two images one after the other works correctly and to img tag are inserted
    ///
    func testInsertOneImageAfterTheOther() {
        let storage = TextStorage()
        let mockDelegate = MockAttachmentsDelegate()
        storage.attachmentsDelegate = mockDelegate

        let firstAttachment = storage.insertImage(sourceURL: URL(string: "https://wordpress.com")!, atPosition: 0, placeHolderImage: UIImage())
        let secondAttachment = storage.insertImage(sourceURL: URL(string: "https://wordpress.org")!, atPosition: 1, placeHolderImage: UIImage())
        let html = storage.getHTML()

        XCTAssertEqual(firstAttachment.url, URL(string: "https://wordpress.com"))
        XCTAssertEqual(secondAttachment.url, URL(string: "https://wordpress.org"))
        XCTAssertEqual(html, "<img src=\"https://wordpress.com\"><img src=\"https://wordpress.org\">")
    }

    /// This test check if the insertion of two images one after the other works correctly and to img tag are inserted
    ///
    func testInsertSameImageAfterTheOther() {
        let storage = TextStorage()
        let mockDelegate = MockAttachmentsDelegate()
        storage.attachmentsDelegate = mockDelegate

        let firstAttachment = storage.insertImage(sourceURL: URL(string: "https://wordpress.com")!, atPosition: 0, placeHolderImage: UIImage())
        let secondAttachment = storage.insertImage(sourceURL: URL(string: "https://wordpress.com")!, atPosition: 1, placeHolderImage: UIImage())
        let html = storage.getHTML()

        XCTAssertEqual(firstAttachment.url, URL(string: "https://wordpress.com"))
        XCTAssertEqual(secondAttachment.url, URL(string: "https://wordpress.com"))
        XCTAssertEqual(html, "<img src=\"https://wordpress.com\"><img src=\"https://wordpress.com\">")
    }

    /// This test verifies if the `removeTextAttachements` call effectively nukes all of the TextAttachments present
    /// in the storage.
    ///
    func testRemoveAllTextAttachmentsNukeTextAttachmentInstances() {
        // Mockup Storage
        let storage = TextStorage()
        let mockDelegate = MockAttachmentsDelegate()
        storage.attachmentsDelegate = mockDelegate

        let sample = NSMutableAttributedString(string: "Some string here")
        storage.append(sample)

        // New string with 10 attachments
        var identifiers = [String]()
        let count = 10

        for _ in 0 ..< count {
            let sourceURL = URL(string:"test://")!
            let attachment = storage.insertImage(sourceURL: sourceURL, atPosition: 0, placeHolderImage: UIImage())

            identifiers.append(attachment.identifier)
        }


        // Verify the attachments are there
        for identifier in identifiers {
            XCTAssertNotNil(storage.attachment(withId: identifier))
        }

        // Nuke
        storage.removeTextAttachments()

        // Verify the attachments are there
        for identifier in identifiers {
            XCTAssertNil(storage.attachment(withId: identifier))
        }
    }

<<<<<<< HEAD
    /// This test verifies if we can delete all the content from a storage object that has html with a comment
    ///
    func testDeleteAllSelectionWhenContentHasComments() {
        let storage = TextStorage()
        let commentString = "This is a comment"
        let html = "<!--\(commentString)-->"
        storage.setHTML(html, withDefaultFontDescriptor: UIFont.systemFont(ofSize: 14).fontDescriptor)
        storage.replaceCharacters(in: NSRange(location: 0, length: 1), with: NSAttributedString(string: ""))

        let resultHTML = storage.getHTML()

        XCTAssertEqual(html, resultHTML)
=======
    /// This test check if the insertion of an horizontal ruler works correctly and the hr tag is inserted
    ///
    func testInsertHorizontalRuler() {
        let storage = TextStorage()
        let mockDelegate = MockAttachmentsDelegate()
        storage.attachmentsDelegate = mockDelegate

        storage.insertHorizontalRuler(at: NSRange.zero)
        let html = storage.getHTML()

        XCTAssertEqual(html, "<hr>")
    }

    /// This test check if the insertion of an horizontal ruler over an image attachment works correctly and the hr tag is inserted
    ///
    func testInsertHorizontalRulerOverImage() {
        let storage = TextStorage()
        let mockDelegate = MockAttachmentsDelegate()
        storage.attachmentsDelegate = mockDelegate

        let _ = storage.insertImage(sourceURL: URL(string: "https://wordpress.com")!, atPosition: 0, placeHolderImage: UIImage())
        storage.insertHorizontalRuler(at: NSRange(location: 0, length:1))
        let html = storage.getHTML()

        XCTAssertEqual(html, "<hr>")
>>>>>>> eaaa29a2
    }
}<|MERGE_RESOLUTION|>--- conflicted
+++ resolved
@@ -273,7 +273,33 @@
         }
     }
 
-<<<<<<< HEAD
+    /// This test check if the insertion of an horizontal ruler works correctly and the hr tag is inserted
+    ///
+    func testInsertHorizontalRuler() {
+        let storage = TextStorage()
+        let mockDelegate = MockAttachmentsDelegate()
+        storage.attachmentsDelegate = mockDelegate
+
+        storage.insertHorizontalRuler(at: NSRange.zero)
+        let html = storage.getHTML()
+
+        XCTAssertEqual(html, "<hr>")
+    }
+
+    /// This test check if the insertion of an horizontal ruler over an image attachment works correctly and the hr tag is inserted
+    ///
+    func testInsertHorizontalRulerOverImage() {
+        let storage = TextStorage()
+        let mockDelegate = MockAttachmentsDelegate()
+        storage.attachmentsDelegate = mockDelegate
+
+        let _ = storage.insertImage(sourceURL: URL(string: "https://wordpress.com")!, atPosition: 0, placeHolderImage: UIImage())
+        storage.insertHorizontalRuler(at: NSRange(location: 0, length:1))
+        let html = storage.getHTML()
+
+        XCTAssertEqual(html, "<hr>")
+    }
+
     /// This test verifies if we can delete all the content from a storage object that has html with a comment
     ///
     func testDeleteAllSelectionWhenContentHasComments() {
@@ -286,32 +312,5 @@
         let resultHTML = storage.getHTML()
 
         XCTAssertEqual(html, resultHTML)
-=======
-    /// This test check if the insertion of an horizontal ruler works correctly and the hr tag is inserted
-    ///
-    func testInsertHorizontalRuler() {
-        let storage = TextStorage()
-        let mockDelegate = MockAttachmentsDelegate()
-        storage.attachmentsDelegate = mockDelegate
-
-        storage.insertHorizontalRuler(at: NSRange.zero)
-        let html = storage.getHTML()
-
-        XCTAssertEqual(html, "<hr>")
-    }
-
-    /// This test check if the insertion of an horizontal ruler over an image attachment works correctly and the hr tag is inserted
-    ///
-    func testInsertHorizontalRulerOverImage() {
-        let storage = TextStorage()
-        let mockDelegate = MockAttachmentsDelegate()
-        storage.attachmentsDelegate = mockDelegate
-
-        let _ = storage.insertImage(sourceURL: URL(string: "https://wordpress.com")!, atPosition: 0, placeHolderImage: UIImage())
-        storage.insertHorizontalRuler(at: NSRange(location: 0, length:1))
-        let html = storage.getHTML()
-
-        XCTAssertEqual(html, "<hr>")
->>>>>>> eaaa29a2
     }
 }