import Foundation
import XCTest
@testable import Aztec


class TextStorageTests: XCTestCase
{

    override func setUp() {
        super.setUp()
        // Put setup code here. This method is called before the invocation of each test method in the class.
    }

    override func tearDown() {
        // Put teardown code here. This method is called after the invocation of each test method in the class.
        super.tearDown()
    }

    // MARK: - Test Traits

    func testFontTraitExistsAtIndex() {
        let attributes = [
            NSFontAttributeName: UIFont.boldSystemFont(ofSize: 10)
        ]
        let storage = TextStorage()
        storage.append(NSAttributedString(string: "foo"))
        storage.append(NSAttributedString(string: "bar", attributes: attributes))
        storage.append(NSAttributedString(string: "baz"))

        // Foo
        XCTAssert(!storage.fontTrait(.traitBold, existsAtIndex: 0))
        XCTAssert(!storage.fontTrait(.traitBold, existsAtIndex: 2))
        // Bar
        XCTAssert(storage.fontTrait(.traitBold, existsAtIndex: 3))
        XCTAssert(storage.fontTrait(.traitBold, existsAtIndex: 4))
        XCTAssert(storage.fontTrait(.traitBold, existsAtIndex: 5))
        // Baz
        XCTAssert(!storage.fontTrait(.traitBold, existsAtIndex: 6))
        XCTAssert(!storage.fontTrait(.traitBold, existsAtIndex: 8))
    }

    func testFontTraitSpansRange() {
        let attributes = [
            NSFontAttributeName: UIFont.boldSystemFont(ofSize: 10)
        ]
        let storage = TextStorage()
        storage.append(NSAttributedString(string: "foo"))
        storage.append(NSAttributedString(string: "bar", attributes: attributes))
        storage.append(NSAttributedString(string: "baz"))

        XCTAssert(storage.fontTrait(.traitBold, spansRange: NSRange(location: 3, length: 3)))
        XCTAssert(!storage.fontTrait(.traitBold, spansRange: NSRange(location: 0, length: 9)))

    }

    func testToggleTraitInRange() {
        let attributes = [
            NSFontAttributeName: UIFont.boldSystemFont(ofSize: 10)
        ]
        let storage = TextStorage()
        storage.append(NSAttributedString(string: "foo"))
        storage.append(NSAttributedString(string: "bar", attributes: attributes))
        storage.append(NSAttributedString(string: "baz"))

        let range = NSRange(location: 3, length: 3)

        // Confirm the trait exists
        XCTAssert(storage.fontTrait(.traitBold, spansRange: range))

        // Toggle it.
        storage.toggle(.traitBold, inRange: range)

        // Confirm the trait does not exist.
        XCTAssert(!storage.fontTrait(.traitBold, spansRange: range))

        // Toggle it again.
        storage.toggle(.traitBold, inRange: range)

        // Confirm the trait was restored
        XCTAssert(storage.fontTrait(.traitBold, spansRange: range))
    }

    func testDelegateCallbackWhenAttachmentRemoved() {
        let storage = TextStorage()
        let mockDelegate = MockAttachmentsDelegate()
        storage.attachmentsDelegate = mockDelegate

        let attachment = storage.insertImage(sourceURL: URL(string:"test://")!, atPosition: 0, placeHolderImage: UIImage())

        storage.replaceCharacters(in: NSRange(location: 0, length: 1) , with: NSAttributedString(string:""))

        XCTAssertTrue(mockDelegate.deletedAttachmendIDCalledWithString == attachment.identifier)
    }

    class MockAttachmentsDelegate: TextStorageAttachmentsDelegate {

        var deletedAttachmendIDCalledWithString: String?

        func storage(_ storage: TextStorage, deletedAttachmentWithID attachmentID: String) {
            deletedAttachmendIDCalledWithString = attachmentID
        }

        func storage(_ storage: TextStorage, urlForAttachment attachment: TextAttachment) -> URL {
            return URL(string:"test://")!
        }

        func storage(_ storage: TextStorage, missingImageForAttachment: TextAttachment) -> UIImage {
            return UIImage()
        }

        func storage(_ storage: TextStorage, attachment: TextAttachment, imageForURL url: URL, onSuccess success: @escaping (UIImage) -> (), onFailure failure: @escaping () -> ()) -> UIImage {
            return UIImage()
        }
    }

    func testRemovalOfAttachment() {
        let storage = TextStorage()
        let mockDelegate = MockAttachmentsDelegate()
        storage.attachmentsDelegate = mockDelegate

        let attachment = storage.insertImage(sourceURL: URL(string:"test://")!, atPosition: 0, placeHolderImage: UIImage())

        storage.remove(attachmentID: attachment.identifier)

        XCTAssertTrue(mockDelegate.deletedAttachmendIDCalledWithString == attachment.identifier)
    }

    func testInsertImage() {
        let storage = TextStorage()
        let mockDelegate = MockAttachmentsDelegate()
        storage.attachmentsDelegate = mockDelegate

        let attachment = storage.insertImage(sourceURL: URL(string: "https://wordpress.com")!, atPosition: 0, placeHolderImage: UIImage())
        let html = storage.getHTML()

        XCTAssertEqual(attachment.url, URL(string: "https://wordpress.com"))
        XCTAssertEqual(html, "<img src=\"https://wordpress.com\">")
    }

    func testUpdateImage() {
        let storage = TextStorage()
        let mockDelegate = MockAttachmentsDelegate()
        storage.attachmentsDelegate = mockDelegate
        let url = URL(string: "https://wordpress.com")!
        let attachment = storage.insertImage(sourceURL: url, atPosition: 0, placeHolderImage: UIImage())
        storage.update(attachment: attachment, alignment: .left, size: .medium, url: url)
        let html = storage.getHTML()

        XCTAssertEqual(attachment.url, url)
        XCTAssertEqual(html, "<img src=\"https://wordpress.com\" class=\"alignleft size-medium\">")
    }

    func testBlockquoteToggle() {
        let storage = TextStorage()
        storage.append(NSAttributedString(string: "Apply a blockquote"))
        let blockquoteFormatter = BlockquoteFormatter()
        storage.toggle(formatter: blockquoteFormatter, at: storage.rangeOfEntireString)

        var html = storage.getHTML()

        XCTAssertEqual(html, "<blockquote>Apply a blockquote</blockquote>")

        storage.toggle(formatter:blockquoteFormatter, at: storage.rangeOfEntireString)

        html = storage.getHTML()

        XCTAssertEqual(html, "Apply a blockquote")
    }

    func testLinkInsert() {
        let storage = TextStorage()
        storage.append(NSAttributedString(string: "Apply a link"))
        let linkFormatter = LinkFormatter()
        linkFormatter.attributeValue = URL(string: "www.wordpress.com")!
        storage.toggle(formatter: linkFormatter, at: storage.rangeOfEntireString)

        var html = storage.getHTML()

        XCTAssertEqual(html, "<a href=\"www.wordpress.com\">Apply a link</a>")

        storage.toggle(formatter:linkFormatter, at: storage.rangeOfEntireString)

        html = storage.getHTML()

        XCTAssertEqual(html, "Apply a link")
    }

    func testHeaderToggle() {
        let storage = TextStorage()
        storage.append(NSAttributedString(string: "Apply a header"))
        let formatter = HeaderFormatter(headerLevel: .h1)
        storage.toggle(formatter: formatter, at: storage.rangeOfEntireString)

        var html = storage.getHTML()

        XCTAssertEqual(html, "<h1>Apply a header</h1>")

        storage.toggle(formatter:formatter, at: storage.rangeOfEntireString)

        html = storage.getHTML()

        XCTAssertEqual(html, "Apply a header")
    }


    /// This test check if the insertion of two images one after the other works correctly and to img tag are inserted
    ///
    func testInsertOneImageAfterTheOther() {
        let storage = TextStorage()
        let mockDelegate = MockAttachmentsDelegate()
        storage.attachmentsDelegate = mockDelegate

        let firstAttachment = storage.insertImage(sourceURL: URL(string: "https://wordpress.com")!, atPosition: 0, placeHolderImage: UIImage())
        let secondAttachment = storage.insertImage(sourceURL: URL(string: "https://wordpress.org")!, atPosition: 1, placeHolderImage: UIImage())
        let html = storage.getHTML()

        XCTAssertEqual(firstAttachment.url, URL(string: "https://wordpress.com"))
        XCTAssertEqual(secondAttachment.url, URL(string: "https://wordpress.org"))
        XCTAssertEqual(html, "<img src=\"https://wordpress.com\"><img src=\"https://wordpress.org\">")
    }

    /// This test check if the insertion of two images one after the other works correctly and to img tag are inserted
    ///
    func testInsertSameImageAfterTheOther() {
        let storage = TextStorage()
        let mockDelegate = MockAttachmentsDelegate()
        storage.attachmentsDelegate = mockDelegate

        let firstAttachment = storage.insertImage(sourceURL: URL(string: "https://wordpress.com")!, atPosition: 0, placeHolderImage: UIImage())
        let secondAttachment = storage.insertImage(sourceURL: URL(string: "https://wordpress.com")!, atPosition: 1, placeHolderImage: UIImage())
        let html = storage.getHTML()

        XCTAssertEqual(firstAttachment.url, URL(string: "https://wordpress.com"))
        XCTAssertEqual(secondAttachment.url, URL(string: "https://wordpress.com"))
        XCTAssertEqual(html, "<img src=\"https://wordpress.com\"><img src=\"https://wordpress.com\">")
    }

<<<<<<< HEAD
    /// This test check if the insertion of an horizontal ruler works correctly and the hr tag is inserted
    ///
    func testInsertHorizontalRuler() {
=======
    /// This test verifies if the `removeTextAttachements` call effectively nukes all of the TextAttachments present
    /// in the storage.
    ///
    func testRemoveAllTextAttachmentsNukeTextAttachmentInstances() {
        // Mockup Storage
>>>>>>> 5ead13b9
        let storage = TextStorage()
        let mockDelegate = MockAttachmentsDelegate()
        storage.attachmentsDelegate = mockDelegate

<<<<<<< HEAD
        storage.insertHorizontalRuler(at: NSRange.zero)
        let html = storage.getHTML()

        XCTAssertEqual(html, "<hr>")
=======
        let sample = NSMutableAttributedString(string: "Some string here")
        storage.append(sample)

        // New string with 10 attachments
        var identifiers = [String]()
        let count = 10

        for _ in 0 ..< count {
            let sourceURL = URL(string:"test://")!
            let attachment = storage.insertImage(sourceURL: sourceURL, atPosition: 0, placeHolderImage: UIImage())

            identifiers.append(attachment.identifier)
        }


        // Verify the attachments are there
        for identifier in identifiers {
            XCTAssertNotNil(storage.attachment(withId: identifier))
        }

        // Nuke
        storage.removeTextAttachments()

        // Verify the attachments are there
        for identifier in identifiers {
            XCTAssertNil(storage.attachment(withId: identifier))
        }
>>>>>>> 5ead13b9
    }
}<|MERGE_RESOLUTION|>--- conflicted
+++ resolved
@@ -235,27 +235,15 @@
         XCTAssertEqual(html, "<img src=\"https://wordpress.com\"><img src=\"https://wordpress.com\">")
     }
 
-<<<<<<< HEAD
-    /// This test check if the insertion of an horizontal ruler works correctly and the hr tag is inserted
-    ///
-    func testInsertHorizontalRuler() {
-=======
     /// This test verifies if the `removeTextAttachements` call effectively nukes all of the TextAttachments present
     /// in the storage.
     ///
     func testRemoveAllTextAttachmentsNukeTextAttachmentInstances() {
         // Mockup Storage
->>>>>>> 5ead13b9
-        let storage = TextStorage()
-        let mockDelegate = MockAttachmentsDelegate()
-        storage.attachmentsDelegate = mockDelegate
-
-<<<<<<< HEAD
-        storage.insertHorizontalRuler(at: NSRange.zero)
-        let html = storage.getHTML()
-
-        XCTAssertEqual(html, "<hr>")
-=======
+        let storage = TextStorage()
+        let mockDelegate = MockAttachmentsDelegate()
+        storage.attachmentsDelegate = mockDelegate
+
         let sample = NSMutableAttributedString(string: "Some string here")
         storage.append(sample)
 
@@ -283,6 +271,18 @@
         for identifier in identifiers {
             XCTAssertNil(storage.attachment(withId: identifier))
         }
->>>>>>> 5ead13b9
+    }
+
+    /// This test check if the insertion of an horizontal ruler works correctly and the hr tag is inserted
+    ///
+    func testInsertHorizontalRuler() {
+        let storage = TextStorage()
+        let mockDelegate = MockAttachmentsDelegate()
+        storage.attachmentsDelegate = mockDelegate
+
+        storage.insertHorizontalRuler(at: NSRange.zero)
+        let html = storage.getHTML()
+
+        XCTAssertEqual(html, "<hr>")
     }
 }